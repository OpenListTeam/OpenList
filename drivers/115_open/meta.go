package _115_open

import (
	"github.com/OpenListTeam/OpenList/internal/driver"
	"github.com/OpenListTeam/OpenList/internal/op"
)

type Addition struct {
	// Usually one of two
	driver.RootID
	// define other
	OrderBy        string  `json:"order_by" type:"select" options:"file_name,file_size,user_utime,file_type"`
	OrderDirection string  `json:"order_direction" type:"select" options:"asc,desc"`
<<<<<<< HEAD
	LimitRate      float64  `json:"limit_rate,string" type:"float" default:"1" help:"limit all api request rate ([limit]r/1s)"`
	RefreshToken   string  `json:"refresh_token" required:"true"`
=======
	LimitRate      float64 `json:"limit_rate" type:"float" default:"1" help:"limit all api request rate ([limit]r/1s)"`
	UseOnlineAPI   bool    `json:"use_online_api" default:"true"`
	APIAddress     string  `json:"api_url_address" default:"https://api.oplist.org/115cloud/renewapi"`
>>>>>>> 5e8d8d07
	AccessToken    string  `json:"access_token" required:"true"`
	RefreshToken   string  `json:"refresh_token" required:"true"`
}

var config = driver.Config{
	Name:              "115 Open",
	LocalSort:         false,
	OnlyLocal:         false,
	OnlyProxy:         false,
	NoCache:           false,
	NoUpload:          false,
	NeedMs:            false,
	DefaultRoot:       "0",
	CheckStatus:       false,
	Alert:             "",
	NoOverwriteUpload: false,
}

func init() {
	op.RegisterDriver(func() driver.Driver {
		return &Open115{}
	})
}<|MERGE_RESOLUTION|>--- conflicted
+++ resolved
@@ -11,14 +11,7 @@
 	// define other
 	OrderBy        string  `json:"order_by" type:"select" options:"file_name,file_size,user_utime,file_type"`
 	OrderDirection string  `json:"order_direction" type:"select" options:"asc,desc"`
-<<<<<<< HEAD
 	LimitRate      float64  `json:"limit_rate,string" type:"float" default:"1" help:"limit all api request rate ([limit]r/1s)"`
-	RefreshToken   string  `json:"refresh_token" required:"true"`
-=======
-	LimitRate      float64 `json:"limit_rate" type:"float" default:"1" help:"limit all api request rate ([limit]r/1s)"`
-	UseOnlineAPI   bool    `json:"use_online_api" default:"true"`
-	APIAddress     string  `json:"api_url_address" default:"https://api.oplist.org/115cloud/renewapi"`
->>>>>>> 5e8d8d07
 	AccessToken    string  `json:"access_token" required:"true"`
 	RefreshToken   string  `json:"refresh_token" required:"true"`
 }
