--- conflicted
+++ resolved
@@ -56,7 +56,12 @@
 	if d.Addition.LimitRate > 0 {
 		d.limiter = rate.NewLimiter(rate.Limit(d.Addition.LimitRate), 1)
 	}
-<<<<<<< HEAD
+	if d.PageSize <= 0 {
+		d.PageSize = 200
+	} else if d.PageSize > 1150 {
+		d.PageSize = 1150
+	}
+
 	// add parent path
 	d.parentPath = "/"
 	if d.GetRootId() != d.Config().DefaultRoot {
@@ -79,14 +84,6 @@
 			}
 		}
 	}
-=======
-	if d.PageSize <= 0 {
-		d.PageSize = 200
-	} else if d.PageSize > 1150 {
-		d.PageSize = 1150
-	}
-
->>>>>>> f47df5f9
 	return nil
 }
 
