--- conflicted
+++ resolved
@@ -96,11 +96,7 @@
 		}
 	}
 
-<<<<<<< HEAD
 	if d.Version != 5 {
-=======
-	if d.Version != 4 {
->>>>>>> 4c0916b6
 		types := strings.Split("mp4,mkv,flv,avi,wmv,ts,rmvb,webm,mp3,flac,aac,wav,ogg,m4a,wma,alac", ",")
 		for _, ext := range types {
 			if _, ok := d.supportSuffix[ext]; !ok {
@@ -118,12 +114,8 @@
 			}
 		}
 		d.DownloadFileTypes = strings.Join(downloadTypes, ",")
-<<<<<<< HEAD
 		d.PathPrefix = "/d"
 		d.Version = 5
-=======
-		d.Version = 4
->>>>>>> 4c0916b6
 	}
 	return nil
 }
