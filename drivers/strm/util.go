package strm

import (
	"context"
	"fmt"

	stdpath "path"
	"strings"

	"github.com/OpenListTeam/OpenList/v4/internal/fs"
	"github.com/OpenListTeam/OpenList/v4/internal/model"
	"github.com/OpenListTeam/OpenList/v4/internal/op"
	"github.com/OpenListTeam/OpenList/v4/internal/sign"
	"github.com/OpenListTeam/OpenList/v4/pkg/utils"
	"github.com/OpenListTeam/OpenList/v4/server/common"
)

func (d *Strm) listRoot() []model.Obj {
	var objs []model.Obj
	for k := range d.pathMap {
		obj := model.Object{
			Name:     k,
			IsFolder: true,
			Modified: d.Modified,
		}
		objs = append(objs, &obj)
	}
	return objs
}

// do others that not defined in Driver interface
func getPair(path string) (string, string) {
	//path = strings.TrimSpace(path)
	if strings.Contains(path, ":") {
		pair := strings.SplitN(path, ":", 2)
		if !strings.Contains(pair[0], "/") {
			return pair[0], pair[1]
		}
	}
	return stdpath.Base(path), path
}

func (d *Strm) getRootAndPath(path string) (string, string) {
	if d.autoFlatten {
		return d.oneKey, path
	}
	path = strings.TrimPrefix(path, "/")
	parts := strings.SplitN(path, "/", 2)
	if len(parts) == 1 {
		return parts[0], ""
	}
	return parts[0], parts[1]
}

func (d *Strm) list(ctx context.Context, dst, sub string, args *fs.ListArgs) ([]model.Obj, error) {
	reqPath := stdpath.Join(dst, sub)
	objs, err := fs.List(ctx, reqPath, args)
	if err != nil {
		return nil, err
	}

	var validObjs []model.Obj
	for _, obj := range objs {
<<<<<<< HEAD
		id, name, path := "", obj.GetName(), ""
		size := int64(0)
		if !obj.IsDir() {
			path = stdpath.Join(reqPath, obj.GetName())
			ext := strings.ToLower(utils.Ext(name))
			if _, ok := d.downloadSuffix[ext]; ok {
				size = obj.GetSize()
			} else if _, ok := d.supportSuffix[ext]; ok {
				id = "strm"
				name = strings.TrimSuffix(name, ext) + "strm"
				size = int64(len(d.getLink(ctx, path)))
			} else {
				continue
			}
		}
		objRes := model.Object{
			ID:       id,
			Path:     path,
			Name:     name,
			Size:     size,
			Modified: obj.ModTime(),
			IsFolder: obj.IsDir(),
		}

=======
		objRes := d.convert2strmObj(ctx, reqPath, obj)
>>>>>>> d88f0e8f
		thumb, ok := model.GetThumb(obj)
		if !ok {
			validObjs = append(validObjs, &objRes)
			continue
		}
		validObjs = append(validObjs, &model.ObjThumb{
			Object: objRes,
			Thumbnail: model.Thumbnail{
				Thumbnail: thumb,
			},
		})
	}
	return validObjs, nil
}

func (d *Strm) convert2strmObj(ctx context.Context, reqPath string, obj model.Obj) model.Object {
	id, name, path := "", obj.GetName(), ""
	size := int64(0)
	if !obj.IsDir() {
		path = stdpath.Join(reqPath, obj.GetName())
		ext := strings.ToLower(utils.Ext(name))
		if _, ok := d.supportSuffix[ext]; ok {
			id = "strm"
			name = strings.TrimSuffix(name, ext) + "strm"
			size = int64(len(d.getLink(ctx, path)))
		} else if _, ok := d.downloadSuffix[ext]; ok {
			size = obj.GetSize()
		} else {

		}
	}
	return model.Object{
		ID:       id,
		Path:     path,
		Name:     name,
		Size:     size,
		Modified: obj.ModTime(),
		IsFolder: obj.IsDir(),
	}
}

func (d *Strm) getLink(ctx context.Context, path string) string {
	finalPath := path
	if d.EncodePath {
		finalPath = utils.EncodePath(path, true)
	}
	if d.EnableSign {
		signPath := sign.Sign(path)
		finalPath = fmt.Sprintf("%s?sign=%s", finalPath, signPath)
	}
	if d.WithoutUrl {
		return finalPath
	}
	apiUrl := d.SiteUrl
	if len(apiUrl) > 0 {
		apiUrl = strings.TrimSuffix(apiUrl, "/")
	} else {
		apiUrl = common.GetApiUrl(ctx)
	}
	if !strings.HasPrefix(finalPath, "/") {
		finalPath = "/" + finalPath
	}
	return fmt.Sprintf("%s/d%s",
		apiUrl,
		finalPath)
}

func (d *Strm) link(ctx context.Context, reqPath string, args model.LinkArgs) (*model.Link, model.Obj, error) {
	storage, reqActualPath, err := op.GetStorageAndActualPath(reqPath)
	if err != nil {
		return nil, nil, err
	}
	if !args.Redirect {
		return op.Link(ctx, storage, reqActualPath, args)
	}
	obj, err := fs.Get(ctx, reqPath, &fs.GetArgs{NoLog: true})
	if err != nil {
		return nil, nil, err
	}
	if common.ShouldProxy(storage, stdpath.Base(reqPath)) {
		return nil, obj, nil
	}
	return op.Link(ctx, storage, reqActualPath, args)
}<|MERGE_RESOLUTION|>--- conflicted
+++ resolved
@@ -61,34 +61,7 @@
 
 	var validObjs []model.Obj
 	for _, obj := range objs {
-<<<<<<< HEAD
-		id, name, path := "", obj.GetName(), ""
-		size := int64(0)
-		if !obj.IsDir() {
-			path = stdpath.Join(reqPath, obj.GetName())
-			ext := strings.ToLower(utils.Ext(name))
-			if _, ok := d.downloadSuffix[ext]; ok {
-				size = obj.GetSize()
-			} else if _, ok := d.supportSuffix[ext]; ok {
-				id = "strm"
-				name = strings.TrimSuffix(name, ext) + "strm"
-				size = int64(len(d.getLink(ctx, path)))
-			} else {
-				continue
-			}
-		}
-		objRes := model.Object{
-			ID:       id,
-			Path:     path,
-			Name:     name,
-			Size:     size,
-			Modified: obj.ModTime(),
-			IsFolder: obj.IsDir(),
-		}
-
-=======
 		objRes := d.convert2strmObj(ctx, reqPath, obj)
->>>>>>> d88f0e8f
 		thumb, ok := model.GetThumb(obj)
 		if !ok {
 			validObjs = append(validObjs, &objRes)
