package strm

import (
	"context"
	"fmt"

	stdpath "path"
	"strings"

	"github.com/OpenListTeam/OpenList/v4/internal/fs"
	"github.com/OpenListTeam/OpenList/v4/internal/model"
	"github.com/OpenListTeam/OpenList/v4/internal/sign"
	"github.com/OpenListTeam/OpenList/v4/pkg/utils"
	"github.com/OpenListTeam/OpenList/v4/server/common"
)

func (d *Strm) listRoot() []model.Obj {
	var objs []model.Obj
	for k := range d.pathMap {
		obj := model.Object{
			Name:     k,
			IsFolder: true,
			Modified: d.Modified,
		}
		objs = append(objs, &obj)
	}
	return objs
}

// do others that not defined in Driver interface
func getPair(path string) (string, string) {
	//path = strings.TrimSpace(path)
	if strings.Contains(path, ":") {
		pair := strings.SplitN(path, ":", 2)
		if !strings.Contains(pair[0], "/") {
			return pair[0], pair[1]
		}
	}
	return stdpath.Base(path), path
}

func (d *Strm) getRootAndPath(path string) (string, string) {
	if d.autoFlatten {
		return d.oneKey, path
	}
	path = strings.TrimPrefix(path, "/")
	parts := strings.SplitN(path, "/", 2)
	if len(parts) == 1 {
		return parts[0], ""
	}
	return parts[0], parts[1]
}

func (d *Strm) get(ctx context.Context, path string, dst, sub string) (model.Obj, error) {
	reqPath := stdpath.Join(dst, sub)
	obj, err := fs.Get(ctx, reqPath, &fs.GetArgs{NoLog: true})
	if err != nil {
		return nil, err
	}
	size := int64(0)
	if !obj.IsDir() {
		if utils.Ext(obj.GetName()) == "strm" {
			size = obj.GetSize()
		} else {
			file := stdpath.Join(reqPath, obj.GetName())
			size = int64(len(d.getLink(ctx, file)))
		}
	}
	return &model.Object{
		Path:     path,
		Name:     obj.GetName(),
		Size:     size,
		Modified: obj.ModTime(),
		IsFolder: obj.IsDir(),
		HashInfo: obj.GetHash(),
	}, nil
}

func (d *Strm) list(ctx context.Context, dst, sub string, args *fs.ListArgs) ([]model.Obj, error) {
	reqPath := stdpath.Join(dst, sub)
	objs, err := fs.List(ctx, reqPath, args)
	if err != nil {
		return nil, err
	}

	var validObjs []model.Obj
	for _, obj := range objs {
		if !obj.IsDir() {
			ext := strings.ToLower(utils.Ext(obj.GetName()))
			if _, ok := supportSuffix[ext]; !ok {
				continue
			}
		}
		validObjs = append(validObjs, obj)
	}
	return utils.SliceConvert(validObjs, func(obj model.Obj) (model.Obj, error) {
		name := obj.GetName()
		size := int64(0)
		if !obj.IsDir() {
			ext := utils.Ext(name)
			name = strings.TrimSuffix(name, ext) + "strm"
			if ext == "strm" {
				size = obj.GetSize()
			} else {
				file := stdpath.Join(reqPath, obj.GetName())
				size = int64(len(d.getLink(ctx, file)))
			}
		}
		objRes := model.Object{
			Name:     name,
			Size:     size,
			Modified: obj.ModTime(),
			IsFolder: obj.IsDir(),
			Path:     stdpath.Join(reqPath, obj.GetName()),
		}
		thumb, ok := model.GetThumb(obj)
		if !ok {
			return &objRes, nil
		}
		return &model.ObjThumb{
			Object: objRes,
			Thumbnail: model.Thumbnail{
				Thumbnail: thumb,
			},
		}, nil
	})
}

<<<<<<< HEAD
func (d *Strm) link(ctx context.Context, dst, sub string) (*model.Link, error) {
	reqPath := stdpath.Join(dst, sub)
	_, err := fs.Get(ctx, reqPath, &fs.GetArgs{NoLog: true})
	if err != nil {
		return nil, err
	}
	return &model.Link{
		MFile: strings.NewReader(d.getLink(ctx, reqPath)),
	}, nil
}

=======
>>>>>>> c0f69f7f
func (d *Strm) getLink(ctx context.Context, path string) string {
	apiUrl := d.SiteUrl
	if len(apiUrl) > 0 {
		apiUrl = strings.TrimSuffix(apiUrl, "/")
	} else {
		apiUrl = common.GetApiUrl(ctx)
	}
	return fmt.Sprintf("%s/d%s?sign=%s",
		apiUrl,
		utils.EncodePath(path, true),
		sign.Sign(path))
}<|MERGE_RESOLUTION|>--- conflicted
+++ resolved
@@ -126,20 +126,6 @@
 	})
 }
 
-<<<<<<< HEAD
-func (d *Strm) link(ctx context.Context, dst, sub string) (*model.Link, error) {
-	reqPath := stdpath.Join(dst, sub)
-	_, err := fs.Get(ctx, reqPath, &fs.GetArgs{NoLog: true})
-	if err != nil {
-		return nil, err
-	}
-	return &model.Link{
-		MFile: strings.NewReader(d.getLink(ctx, reqPath)),
-	}, nil
-}
-
-=======
->>>>>>> c0f69f7f
 func (d *Strm) getLink(ctx context.Context, path string) string {
 	apiUrl := d.SiteUrl
 	if len(apiUrl) > 0 {
