--- conflicted
+++ resolved
@@ -11,14 +11,10 @@
 	DownloadFileTypes string `json:"downloadFileTypes" type:"text" default:"ass,srt,vtt,sub,strm" required:"false" help:"Files need to download with strm (usally subtitles)"`
 	FilterFileTypes   string `json:"filterFileTypes" type:"text" default:"mp4,mkv,flv,avi,wmv,ts,rmvb,webm,mp3,flac,aac,wav,ogg,m4a,wma,alac" required:"false" help:"Supports suffix name of strm file"`
 	EncodePath        bool   `json:"encodePath" default:"true" required:"true" help:"encode the path in the strm file"`
-<<<<<<< HEAD
-	LocalModel        bool   `json:"localModel" default:"false" help:"enable local mode"`
-	Version           int
-=======
 	WithoutUrl        bool   `json:"withoutUrl" default:"false" help:"strm file content without URL prefix"`
 	SaveStrmToLocal   bool   `json:"SaveStrmToLocal" default:"false" help:"save strm file locally"`
 	SaveStrmLocalPath string `json:"SaveStrmLocalPath" type:"text" help:"save strm file local path"`
->>>>>>> d88f0e8f
+	Version           int
 }
 
 var config = driver.Config{
