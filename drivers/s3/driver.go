package s3

import (
	"bytes"
	"context"
	"fmt"
	"net/url"
	stdpath "path"
	"strings"
	"time"

	"github.com/OpenListTeam/OpenList/v4/internal/driver"
	"github.com/OpenListTeam/OpenList/v4/internal/errs"
	"github.com/OpenListTeam/OpenList/v4/internal/model"
	"github.com/OpenListTeam/OpenList/v4/internal/stream"
	"github.com/OpenListTeam/OpenList/v4/pkg/cron"
	"github.com/OpenListTeam/OpenList/v4/pkg/utils"
	"github.com/OpenListTeam/OpenList/v4/server/common"
	"github.com/aws/aws-sdk-go/aws/session"
	"github.com/aws/aws-sdk-go/service/s3"
	"github.com/aws/aws-sdk-go/service/s3/s3manager"
	log "github.com/sirupsen/logrus"
)

type S3 struct {
	model.Storage
	Addition
	Session            *session.Session
	client             *s3.S3
	linkClient         *s3.S3
	directUploadClient *s3.S3

	config driver.Config
	cron   *cron.Cron
}

func (d *S3) Config() driver.Config {
	return d.config
}

func (d *S3) GetAddition() driver.Additional {
	return &d.Addition
}

func (d *S3) Init(ctx context.Context) error {
	if d.Region == "" {
		d.Region = "openlist"
	}
	if d.config.Name == "Doge" {
		// 多吉云每次临时生成的秘钥有效期为 2h，所以这里设置为 118 分钟重新生成一次
		d.cron = cron.NewCron(time.Minute * 118)
		d.cron.Do(func() {
			err := d.initSession()
			if err != nil {
				log.Errorln("Doge init session error:", err)
			}
			d.client = d.getClient(ClientTypeNormal)
			d.linkClient = d.getClient(ClientTypeLink)
			d.directUploadClient = d.getClient(ClientTypeDirectUpload)
		})
	}
	err := d.initSession()
	if err != nil {
		return err
	}
	d.client = d.getClient(ClientTypeNormal)
	d.linkClient = d.getClient(ClientTypeLink)
	d.directUploadClient = d.getClient(ClientTypeDirectUpload)
	return nil
}

func (d *S3) Drop(ctx context.Context) error {
	if d.cron != nil {
		d.cron.Stop()
	}
	return nil
}

func (d *S3) List(ctx context.Context, dir model.Obj, args model.ListArgs) ([]model.Obj, error) {
	if d.ListObjectVersion == "v2" {
		return d.listV2(dir.GetPath(), args)
	}
	return d.listV1(dir.GetPath(), args)
}

func (d *S3) Link(ctx context.Context, file model.Obj, args model.LinkArgs) (*model.Link, error) {
	path := getKey(file.GetPath(), false)
	fileName := stdpath.Base(path)
	input := &s3.GetObjectInput{
		Bucket: &d.Bucket,
		Key:    &path,
		//ResponseContentDisposition: &disposition,
	}

	if d.CustomHost == "" {
		disposition := fmt.Sprintf(`attachment; filename*=UTF-8''%s`, url.PathEscape(fileName))
		if d.AddFilenameToDisposition {
			disposition = utils.GenerateContentDisposition(fileName)
		}
		input.ResponseContentDisposition = &disposition
	}

	req, _ := d.linkClient.GetObjectRequest(input)
	if req == nil {
		return nil, fmt.Errorf("failed to create GetObject request")
	}
	var link model.Link
	var err error
	if d.CustomHost != "" {
		if d.EnableCustomHostPresign {
			link.URL, err = req.Presign(time.Hour * time.Duration(d.SignURLExpire))
		} else {
			err = req.Build()
			link.URL = req.HTTPRequest.URL.String()
		}
		if err != nil {
			return nil, fmt.Errorf("failed to generate link URL: %w", err)
		}

		if d.RemoveBucket {
			parsedURL, parseErr := url.Parse(link.URL)
			if parseErr != nil {
				log.Errorf("Failed to parse URL for bucket removal: %v, URL: %s", parseErr, link.URL)
				return nil, fmt.Errorf("failed to parse URL for bucket removal: %w", parseErr)
			}

			path := parsedURL.Path
			bucketPrefix := "/" + d.Bucket
			if strings.HasPrefix(path, bucketPrefix) {
				path = strings.TrimPrefix(path, bucketPrefix)
				if path == "" {
					path = "/"
				}
				parsedURL.Path = path
				link.URL = parsedURL.String()
				log.Debugf("Removed bucket '%s' from URL path: %s -> %s", d.Bucket, bucketPrefix, path)
			} else {
				log.Warnf("URL path does not contain expected bucket prefix '%s': %s", bucketPrefix, path)
			}
		}
	} else {
		if common.ShouldProxy(d, fileName) {
			err = req.Sign()
			link.URL = req.HTTPRequest.URL.String()
			link.Header = req.HTTPRequest.Header
		} else {
			link.URL, err = req.Presign(time.Hour * time.Duration(d.SignURLExpire))
		}
	}
	if err != nil {
		return nil, err
	}
	return &link, nil
}

func (d *S3) MakeDir(ctx context.Context, parentDir model.Obj, dirName string) error {
	return d.Put(ctx, &model.Object{
		Path: stdpath.Join(parentDir.GetPath(), dirName),
	}, &stream.FileStream{
		Obj: &model.Object{
			Name:     getPlaceholderName(d.Placeholder),
			Modified: time.Now(),
		},
		Reader:   bytes.NewReader([]byte{}),
		Mimetype: "application/octet-stream",
	}, func(float64) {})
}

func (d *S3) Move(ctx context.Context, srcObj, dstDir model.Obj) error {
	err := d.Copy(ctx, srcObj, dstDir)
	if err != nil {
		return err
	}
	return d.Remove(ctx, srcObj)
}

func (d *S3) Rename(ctx context.Context, srcObj model.Obj, newName string) error {
	err := d.copy(ctx, srcObj.GetPath(), stdpath.Join(stdpath.Dir(srcObj.GetPath()), newName), srcObj.IsDir())
	if err != nil {
		return err
	}
	return d.Remove(ctx, srcObj)
}

func (d *S3) Copy(ctx context.Context, srcObj, dstDir model.Obj) error {
	return d.copy(ctx, srcObj.GetPath(), stdpath.Join(dstDir.GetPath(), srcObj.GetName()), srcObj.IsDir())
}

func (d *S3) Remove(ctx context.Context, obj model.Obj) error {
	if obj.IsDir() {
		return d.removeDir(ctx, obj.GetPath())
	}
	return d.removeFile(obj.GetPath())
}

func (d *S3) Put(ctx context.Context, dstDir model.Obj, s model.FileStreamer, up driver.UpdateProgress) error {
	uploader := s3manager.NewUploader(d.Session)
	if s.GetSize() > s3manager.MaxUploadParts*s3manager.DefaultUploadPartSize {
		uploader.PartSize = s.GetSize() / (s3manager.MaxUploadParts - 1)
	}
	key := getKey(stdpath.Join(dstDir.GetPath(), s.GetName()), false)
	contentType := s.GetMimetype()
	log.Debugln("key:", key)
	input := &s3manager.UploadInput{
		Bucket: &d.Bucket,
		Key:    &key,
		Body: driver.NewLimitedUploadStream(ctx, &driver.ReaderUpdatingProgress{
			Reader:         s,
			UpdateProgress: up,
		}),
		ContentType: &contentType,
	}
	_, err := uploader.UploadWithContext(ctx, input)
	return err
}

<<<<<<< HEAD
func (d *S3) BatchRemove(ctx context.Context, batchRemoveObj model.BatchRemoveObj, args model.BatchArgs) error {
	var keys []string

	for _, obj := range batchRemoveObj.RemoveObjs {
		if obj.IsDir() {
			subDirKeys, err := d.collectAllKeys(ctx, obj.GetPath())
			if err != nil {
				return err
			}
			keys = append(keys, subDirKeys...)
		} else {
			keys = append(keys, getKey(obj.GetPath(), false))
		}
	}

	return d.batchDelete(keys)
=======
func (d *S3) GetDirectUploadTools() []string {
	if !d.EnableDirectUpload {
		return nil
	}
	return []string{"HttpDirect"}
}

func (d *S3) GetDirectUploadInfo(ctx context.Context, _ string, dstDir model.Obj, fileName string, _ int64) (any, error) {
	if !d.EnableDirectUpload {
		return nil, errs.NotImplement
	}
	path := getKey(stdpath.Join(dstDir.GetPath(), fileName), false)
	req, _ := d.directUploadClient.PutObjectRequest(&s3.PutObjectInput{
		Bucket: &d.Bucket,
		Key:    &path,
	})
	if req == nil {
		return nil, fmt.Errorf("failed to create PutObject request")
	}
	link, err := req.Presign(time.Hour * time.Duration(d.SignURLExpire))
	if err != nil {
		return nil, err
	}
	return &model.HttpDirectUploadInfo{
		UploadURL: link,
		Method:    "PUT",
	}, nil
>>>>>>> 0866b907
}

var _ driver.Driver = (*S3)(nil)<|MERGE_RESOLUTION|>--- conflicted
+++ resolved
@@ -214,24 +214,6 @@
 	return err
 }
 
-<<<<<<< HEAD
-func (d *S3) BatchRemove(ctx context.Context, batchRemoveObj model.BatchRemoveObj, args model.BatchArgs) error {
-	var keys []string
-
-	for _, obj := range batchRemoveObj.RemoveObjs {
-		if obj.IsDir() {
-			subDirKeys, err := d.collectAllKeys(ctx, obj.GetPath())
-			if err != nil {
-				return err
-			}
-			keys = append(keys, subDirKeys...)
-		} else {
-			keys = append(keys, getKey(obj.GetPath(), false))
-		}
-	}
-
-	return d.batchDelete(keys)
-=======
 func (d *S3) GetDirectUploadTools() []string {
 	if !d.EnableDirectUpload {
 		return nil
@@ -259,7 +241,24 @@
 		UploadURL: link,
 		Method:    "PUT",
 	}, nil
->>>>>>> 0866b907
+}
+
+func (d *S3) BatchRemove(ctx context.Context, batchRemoveObj model.BatchRemoveObj, args model.BatchArgs) error {
+	var keys []string
+
+	for _, obj := range batchRemoveObj.RemoveObjs {
+		if obj.IsDir() {
+			subDirKeys, err := d.collectAllKeys(ctx, obj.GetPath())
+			if err != nil {
+				return err
+			}
+			keys = append(keys, subDirKeys...)
+		} else {
+			keys = append(keys, getKey(obj.GetPath(), false))
+		}
+	}
+
+	return d.batchDelete(keys)
 }
 
 var _ driver.Driver = (*S3)(nil)