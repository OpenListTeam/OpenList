package aliyundrive_open

import (
	"context"
	"encoding/base64"
	"errors"
	"fmt"
	"net/http"
	"strings"
	"time"

	"github.com/OpenListTeam/OpenList/drivers/base"
	"github.com/OpenListTeam/OpenList/internal/errs"
	"github.com/OpenListTeam/OpenList/internal/model"
	"github.com/OpenListTeam/OpenList/internal/op"
	"github.com/OpenListTeam/OpenList/pkg/utils"
	"github.com/go-resty/resty/v2"
	log "github.com/sirupsen/logrus"
)

// do others that not defined in Driver interface

func (d *AliyundriveOpen) refreshToken() error {
	err := d._refreshToken()
	if err != nil && errors.Is(err, errs.EmptyToken) {
		err = d._refreshToken()
	}
	return err
}

func (d *AliyundriveOpen) _refreshToken() error {
	// 使用在线API刷新Token，无需ClientID和ClientSecret
	if d.UseOnlineAPI && len(d.APIAddress) > 0 {
		u := d.APIAddress
		var resp struct {
			RefreshToken string `json:"refresh_token"`
			AccessToken  string `json:"access_token"`
			ErrorMessage string `json:"text"`
		}
		_, err := base.RestyClient.R().
			SetResult(&resp).
			SetQueryParams(map[string]string{
				"refresh_ui": d.RefreshToken,
				"server_use": "true",
				"driver_txt": "alicloud_qr",
			}).
			Get(u)
		if err != nil {
			return err
		}
		if resp.RefreshToken == "" || resp.AccessToken == "" {
<<<<<<< HEAD
			return fmt.Errorf("empty token returned from official API")
=======
			if resp.ErrorMessage != "" {
				return "", "", fmt.Errorf("failed to refresh token: %s", resp.ErrorMessage)
			}
			return "", "", fmt.Errorf("empty token returned from official API")
>>>>>>> 0f854513
		}
		d.AccessToken = resp.AccessToken
		d.RefreshToken = resp.RefreshToken
		op.MustSaveDriverStorage(d)
		return nil
	}
	// 使用本地客户端的情况下检查是否为空
	if d.ClientID == "" || d.ClientSecret == "" {
		return fmt.Errorf("empty ClientID or ClientSecret")
	}
	// 走原有的刷新逻辑
	url := API_URL + "/oauth/access_token"
	//var resp base.TokenResp
	var e ErrResp
	res, err := base.RestyClient.R().
		//ForceContentType("application/json").
		SetBody(base.Json{
			"client_id":     d.ClientID,
			"client_secret": d.ClientSecret,
			"grant_type":    "refresh_token",
			"refresh_token": d.RefreshToken,
		}).
		//SetResult(&resp).
		SetError(&e).
		Post(url)
	if err != nil {
		return "", "", err
	}
	log.Debugf("[ali_open] refresh token response: %s", res.String())
	if e.Code != "" {
		return "", "", fmt.Errorf("failed to refresh token: %s", e.Message)
	}
	refresh, access := utils.Json.Get(res.Body(), "refresh_token").ToString(), utils.Json.Get(res.Body(), "access_token").ToString()
	if refresh == "" {
		return "", "", fmt.Errorf("failed to refresh token: refresh token is empty, resp: %s", res.String())
	}
	curSub, err := getSub(d.RefreshToken)
	if err != nil {
		return "", "", err
	}
	newSub, err := getSub(refresh)
	if err != nil {
		return "", "", err
	}
	if curSub != newSub {
		return "", "", errors.New("failed to refresh token: sub not match")
	}
	return refresh, access, nil
}

func getSub(token string) (string, error) {
	segments := strings.Split(token, ".")
	if len(segments) != 3 {
		return "", errors.New("not a jwt token because of invalid segments")
	}
	bs, err := base64.RawStdEncoding.DecodeString(segments[1])
	if err != nil {
		return "", errors.New("failed to decode jwt token")
	}
	return utils.Json.Get(bs, "sub").ToString(), nil
}

func (d *AliyundriveOpen) refreshToken() error {
	if d.ref != nil {
		return d.ref.refreshToken()
	}
	refresh, access, err := d._refreshToken()
	for i := 0; i < 3; i++ {
		if err == nil {
			break
		} else {
			log.Errorf("[ali_open] failed to refresh token: %s", err)
		}
		refresh, access, err = d._refreshToken()
	}
	if err != nil {
		return err
	}
	log.Infof("[ali_open] token exchange: %s -> %s", d.RefreshToken, refresh)
	d.RefreshToken, d.AccessToken = refresh, access
	op.MustSaveDriverStorage(d)
	return nil
}

func (d *AliyundriveOpen) request(uri, method string, callback base.ReqCallback, retry ...bool) ([]byte, error) {
	b, err, _ := d.requestReturnErrResp(uri, method, callback, retry...)
	return b, err
}

func (d *AliyundriveOpen) requestReturnErrResp(uri, method string, callback base.ReqCallback, retry ...bool) ([]byte, error, *ErrResp) {
	req := base.RestyClient.R()
	// TODO check whether access_token is expired
	req.SetHeader("Authorization", "Bearer "+d.getAccessToken())
	if method == http.MethodPost {
		req.SetHeader("Content-Type", "application/json")
	}
	if callback != nil {
		callback(req)
	}
	var e ErrResp
	req.SetError(&e)
	res, err := req.Execute(method, API_URL+uri)
	if err != nil {
		if res != nil {
			log.Errorf("[aliyundrive_open] request error: %s", res.String())
		}
		return nil, err, nil
	}
	isRetry := len(retry) > 0 && retry[0]
	if e.Code != "" {
		if !isRetry && (utils.SliceContains([]string{"AccessTokenInvalid", "AccessTokenExpired", "I400JD"}, e.Code) || d.getAccessToken() == "") {
			err = d.refreshToken()
			if err != nil {
				return nil, err, nil
			}
			return d.requestReturnErrResp(uri, method, callback, true)
		}
		return nil, fmt.Errorf("%s:%s", e.Code, e.Message), &e
	}
	return res.Body(), nil, nil
}

func (d *AliyundriveOpen) list(ctx context.Context, data base.Json) (*Files, error) {
	var resp Files
	_, err := d.request("/adrive/v1.0/openFile/list", http.MethodPost, func(req *resty.Request) {
		req.SetBody(data).SetResult(&resp)
	})
	if err != nil {
		return nil, err
	}
	return &resp, nil
}

func (d *AliyundriveOpen) getFiles(ctx context.Context, fileId string) ([]File, error) {
	marker := "first"
	res := make([]File, 0)
	for marker != "" {
		if marker == "first" {
			marker = ""
		}
		data := base.Json{
			"drive_id":        d.DriveId,
			"limit":           200,
			"marker":          marker,
			"order_by":        d.OrderBy,
			"order_direction": d.OrderDirection,
			"parent_file_id":  fileId,
			//"category":              "",
			//"type":                  "",
			//"video_thumbnail_time":  120000,
			//"video_thumbnail_width": 480,
			//"image_thumbnail_width": 480,
		}
		resp, err := d.limitList(ctx, data)
		if err != nil {
			return nil, err
		}
		marker = resp.NextMarker
		res = append(res, resp.Items...)
	}
	return res, nil
}

func getNowTime() (time.Time, string) {
	nowTime := time.Now()
	nowTimeStr := nowTime.Format("2006-01-02T15:04:05.000Z")
	return nowTime, nowTimeStr
}

func (d *AliyundriveOpen) getAccessToken() string {
	if d.ref != nil {
		return d.ref.getAccessToken()
	}
	return d.AccessToken
}

// Remove duplicate files with the same name in the given directory path,
// preserving the file with the given skipID if provided
func (d *AliyundriveOpen) removeDuplicateFiles(ctx context.Context, parentPath string, fileName string, skipID string) error {
	// Handle empty path (root directory) case
	if parentPath == "" {
		parentPath = "/"
	}

	// List all files in the parent directory
	files, err := op.List(ctx, d, parentPath, model.ListArgs{})
	if err != nil {
		return err
	}

	// Find all files with the same name
	var duplicates []model.Obj
	for _, file := range files {
		if file.GetName() == fileName && file.GetID() != skipID {
			duplicates = append(duplicates, file)
		}
	}

	// Remove all duplicates files, except the file with the given ID
	for _, file := range duplicates {
		err := d.Remove(ctx, file)
		if err != nil {
			return err
		}
	}

	return nil
}<|MERGE_RESOLUTION|>--- conflicted
+++ resolved
@@ -49,14 +49,7 @@
 			return err
 		}
 		if resp.RefreshToken == "" || resp.AccessToken == "" {
-<<<<<<< HEAD
 			return fmt.Errorf("empty token returned from official API")
-=======
-			if resp.ErrorMessage != "" {
-				return "", "", fmt.Errorf("failed to refresh token: %s", resp.ErrorMessage)
-			}
-			return "", "", fmt.Errorf("empty token returned from official API")
->>>>>>> 0f854513
 		}
 		d.AccessToken = resp.AccessToken
 		d.RefreshToken = resp.RefreshToken
