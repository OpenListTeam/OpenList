--- conflicted
+++ resolved
@@ -484,14 +484,6 @@
 				if err != nil {
 					return err
 				}
-<<<<<<< HEAD
-				unitHash, err = utils.HashReader(utils.SHA256, reader)
-				if err != nil {
-					return err
-				}
-
-=======
->>>>>>> 78f86b8f
 				rateLimitedRd = driver.NewLimitedUploadStream(ctx, reader)
 				return nil
 			},
@@ -499,8 +491,6 @@
 				if reader == nil {
 					return nil // Skip if reader is not initialized (already uploaded)
 				}
-<<<<<<< HEAD
-=======
 
 				if unitHash == "" {
 					reader.Seek(0, io.SeekStart)
@@ -510,7 +500,6 @@
 						return err
 					}
 				}
->>>>>>> 78f86b8f
 				reader.Seek(0, io.SeekStart)
 
 				// Perform upload
@@ -593,10 +582,7 @@
 				return nil
 			},
 			After: func(err error) {
-<<<<<<< HEAD
-=======
 				up(float64(threadG.Success()) * 100 / float64(numUnits))
->>>>>>> 78f86b8f
 				if reader != nil {
 					// Cleanup resources
 					ss.FreeSectionReader(reader)
