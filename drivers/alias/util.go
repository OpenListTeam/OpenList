package alias

import (
	"context"
	"errors"
	stdpath "path"
	"strings"
	"sync"
	"time"

	"github.com/OpenListTeam/OpenList/v4/internal/driver"
	"github.com/OpenListTeam/OpenList/v4/internal/errs"
	"github.com/OpenListTeam/OpenList/v4/internal/fs"
	"github.com/OpenListTeam/OpenList/v4/internal/model"
	"github.com/OpenListTeam/OpenList/v4/internal/op"
	"github.com/OpenListTeam/OpenList/v4/server/common"
	log "github.com/sirupsen/logrus"
)

func (d *Alias) listRoot(ctx context.Context, withDetails, refresh bool) []model.Obj {
	var objs []model.Obj
	var wg sync.WaitGroup
	for _, k := range d.rootOrder {
		obj := model.Object{
			Name:     k,
			IsFolder: true,
			Modified: d.Modified,
		}
		idx := len(objs)
		objs = append(objs, &obj)
		v := d.pathMap[k]
		if !withDetails || len(v) != 1 {
			continue
		}
		remoteDriver, err := op.GetStorageByMountPath(v[0])
		if err != nil {
			continue
		}
		_, ok := remoteDriver.(driver.WithDetails)
		if !ok {
			continue
		}
		objs[idx] = &model.ObjStorageDetails{
			Obj: objs[idx],
			StorageDetailsWithName: model.StorageDetailsWithName{
				StorageDetails: nil,
				DriverName:     remoteDriver.Config().Name,
			},
		}
		wg.Add(1)
		go func() {
			defer wg.Done()
<<<<<<< HEAD
			details, e := op.GetStorageDetails(ctx, remoteDriver, refresh)
=======
			c, cancel := context.WithTimeout(ctx, time.Second)
			defer cancel()
			details, e := op.GetStorageDetails(c, remoteDriver)
>>>>>>> fb5094f6
			if e != nil {
				if !errors.Is(e, errs.NotImplement) && !errors.Is(e, errs.StorageNotInit) {
					log.Errorf("failed get %s storage details: %+v", remoteDriver.GetStorage().MountPath, e)
				}
				return
			}
			objs[idx].(*model.ObjStorageDetails).StorageDetails = details
		}()
	}
	wg.Wait()
	return objs
}

// do others that not defined in Driver interface
func getPair(path string) (string, string) {
	// path = strings.TrimSpace(path)
	if strings.Contains(path, ":") {
		pair := strings.SplitN(path, ":", 2)
		if !strings.Contains(pair[0], "/") {
			return pair[0], pair[1]
		}
	}
	return stdpath.Base(path), path
}

func (d *Alias) getRootAndPath(path string) (string, string) {
	if d.autoFlatten {
		return d.oneKey, path
	}
	path = strings.TrimPrefix(path, "/")
	parts := strings.SplitN(path, "/", 2)
	if len(parts) == 1 {
		return parts[0], ""
	}
	return parts[0], parts[1]
}

func (d *Alias) link(ctx context.Context, reqPath string, args model.LinkArgs) (*model.Link, model.Obj, error) {
	storage, reqActualPath, err := op.GetStorageAndActualPath(reqPath)
	if err != nil {
		return nil, nil, err
	}
	if !args.Redirect {
		return op.Link(ctx, storage, reqActualPath, args)
	}
	obj, err := fs.Get(ctx, reqPath, &fs.GetArgs{NoLog: true})
	if err != nil {
		return nil, nil, err
	}
	if common.ShouldProxy(storage, stdpath.Base(reqPath)) {
		return nil, obj, nil
	}
	return op.Link(ctx, storage, reqActualPath, args)
}

func (d *Alias) getReqPath(ctx context.Context, obj model.Obj, isParent bool) ([]*string, error) {
	root, sub := d.getRootAndPath(obj.GetPath())
	if sub == "" && !isParent {
		return nil, errs.NotSupport
	}
	dsts, ok := d.pathMap[root]
	all := true
	if !ok {
		return nil, errs.ObjectNotFound
	}
	var reqPath []*string
	for _, dst := range dsts {
		path := stdpath.Join(dst, sub)
		_, err := fs.Get(ctx, path, &fs.GetArgs{NoLog: true})
		if err != nil {
			all = false
			if d.ProtectSameName && d.ParallelWrite && len(reqPath) >= 2 {
				return nil, errs.NotImplement
			}
			continue
		}
		if !d.ProtectSameName && !d.ParallelWrite {
			return []*string{&path}, nil
		}
		reqPath = append(reqPath, &path)
		if d.ProtectSameName && !d.ParallelWrite && len(reqPath) >= 2 {
			return nil, errs.NotImplement
		}
		if d.ProtectSameName && d.ParallelWrite && len(reqPath) >= 2 && !all {
			return nil, errs.NotImplement
		}
	}
	if len(reqPath) == 0 {
		return nil, errs.ObjectNotFound
	}
	return reqPath, nil
}

func (d *Alias) getArchiveMeta(ctx context.Context, dst, sub string, args model.ArchiveArgs) (model.ArchiveMeta, error) {
	reqPath := stdpath.Join(dst, sub)
	storage, reqActualPath, err := op.GetStorageAndActualPath(reqPath)
	if err != nil {
		return nil, err
	}
	if _, ok := storage.(driver.ArchiveReader); ok {
		return op.GetArchiveMeta(ctx, storage, reqActualPath, model.ArchiveMetaArgs{
			ArchiveArgs: args,
			Refresh:     true,
		})
	}
	return nil, errs.NotImplement
}

func (d *Alias) listArchive(ctx context.Context, dst, sub string, args model.ArchiveInnerArgs) ([]model.Obj, error) {
	reqPath := stdpath.Join(dst, sub)
	storage, reqActualPath, err := op.GetStorageAndActualPath(reqPath)
	if err != nil {
		return nil, err
	}
	if _, ok := storage.(driver.ArchiveReader); ok {
		return op.ListArchive(ctx, storage, reqActualPath, model.ArchiveListArgs{
			ArchiveInnerArgs: args,
			Refresh:          true,
		})
	}
	return nil, errs.NotImplement
}

func (d *Alias) extract(ctx context.Context, reqPath string, args model.ArchiveInnerArgs) (*model.Link, error) {
	storage, reqActualPath, err := op.GetStorageAndActualPath(reqPath)
	if err != nil {
		return nil, err
	}
	if _, ok := storage.(driver.ArchiveReader); !ok {
		return nil, errs.NotImplement
	}
	if args.Redirect && common.ShouldProxy(storage, stdpath.Base(reqPath)) {
		_, err := fs.Get(ctx, reqPath, &fs.GetArgs{NoLog: true})
		if err == nil {
			return nil, err
		}
		return nil, nil
	}
	link, _, err := op.DriverExtract(ctx, storage, reqActualPath, args)
	return link, err
}<|MERGE_RESOLUTION|>--- conflicted
+++ resolved
@@ -6,7 +6,6 @@
 	stdpath "path"
 	"strings"
 	"sync"
-	"time"
 
 	"github.com/OpenListTeam/OpenList/v4/internal/driver"
 	"github.com/OpenListTeam/OpenList/v4/internal/errs"
@@ -50,13 +49,7 @@
 		wg.Add(1)
 		go func() {
 			defer wg.Done()
-<<<<<<< HEAD
 			details, e := op.GetStorageDetails(ctx, remoteDriver, refresh)
-=======
-			c, cancel := context.WithTimeout(ctx, time.Second)
-			defer cancel()
-			details, e := op.GetStorageDetails(c, remoteDriver)
->>>>>>> fb5094f6
 			if e != nil {
 				if !errors.Is(e, errs.NotImplement) && !errors.Is(e, errs.StorageNotInit) {
 					log.Errorf("failed get %s storage details: %+v", remoteDriver.GetStorage().MountPath, e)
