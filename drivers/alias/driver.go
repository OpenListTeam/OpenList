package alias

import (
	"context"
	"errors"
	"fmt"
	"io"
	"math/rand"
	"net/url"
	stdpath "path"
	"strings"

	"github.com/OpenListTeam/OpenList/v4/internal/driver"
	"github.com/OpenListTeam/OpenList/v4/internal/errs"
	"github.com/OpenListTeam/OpenList/v4/internal/fs"
	"github.com/OpenListTeam/OpenList/v4/internal/model"
	"github.com/OpenListTeam/OpenList/v4/internal/op"
	"github.com/OpenListTeam/OpenList/v4/internal/sign"
	"github.com/OpenListTeam/OpenList/v4/internal/stream"
	"github.com/OpenListTeam/OpenList/v4/pkg/utils"
	"github.com/OpenListTeam/OpenList/v4/server/common"
)

type Alias struct {
	model.Storage
	Addition
	rootOrder   []string
	pathMap     map[string][]string
	autoFlatten bool
	oneKey      string
}

func (d *Alias) Config() driver.Config {
	return config
}

func (d *Alias) GetAddition() driver.Additional {
	return &d.Addition
}

func (d *Alias) Init(ctx context.Context) error {
	if d.Paths == "" {
		return errors.New("paths is required")
	}
	if !utils.SliceContains(ValidReadConflictPolicy, d.ReadConflictPolicy) {
		d.ReadConflictPolicy = FirstRWP
	}
	if !utils.SliceContains(ValidWriteConflictPolicy, d.WriteConflictPolicy) {
		d.WriteConflictPolicy = DisabledWP
	}
	if !utils.SliceContains(ValidPutConflictPolicy, d.PutConflictPolicy) {
		d.PutConflictPolicy = DisabledWP
	}
	paths := strings.Split(d.Paths, "\n")
	d.rootOrder = make([]string, 0, len(paths))
	d.pathMap = make(map[string][]string)
	for _, path := range paths {
		path = strings.TrimSpace(path)
		if path == "" {
			continue
		}
		k, v := getPair(path)
		if _, ok := d.pathMap[k]; !ok {
			d.rootOrder = append(d.rootOrder, k)
		}
		d.pathMap[k] = append(d.pathMap[k], v)
	}
	if len(d.pathMap) == 1 {
		for k := range d.pathMap {
			d.oneKey = k
		}
		d.autoFlatten = true
	} else {
		d.oneKey = ""
		d.autoFlatten = false
	}
	return nil
}

func (d *Alias) Drop(ctx context.Context) error {
	d.rootOrder = nil
	d.pathMap = nil
	return nil
}

func (Addition) GetRootPath() string {
	return "/"
}

func (d *Alias) Get(ctx context.Context, path string) (model.Obj, error) {
	root, sub := d.getRootAndPath(path)
	dsts, ok := d.pathMap[root]
	if !ok {
		return nil, errs.ObjectNotFound
	}
<<<<<<< HEAD
	var objs []model.Obj
=======
	var ret *model.Object
	provider := ""
	var mask model.ObjMask
>>>>>>> d31e1a33
	for _, dst := range dsts {
		p := stdpath.Join(dst, sub)
		obj, err := fs.Get(ctx, p, &fs.GetArgs{NoLog: true})
		if err != nil {
			continue
		}
<<<<<<< HEAD
		object := model.Object{
			Path:     path,
			Name:     obj.GetName(),
			Size:     obj.GetSize(),
			Modified: obj.ModTime(),
			IsFolder: obj.IsDir(),
			HashInfo: obj.GetHash(),
		}
		if !obj.IsDir() {
			if d.ProviderPassThrough {
				storage, e := fs.GetStorage(p, &fs.GetStoragesArgs{})
				provider := ""
				if e == nil {
					provider = storage.Config().Name
				}
				obj = &model.ObjectProvider{
					Object: object,
					Provider: model.Provider{
						Provider: provider,
					},
				}
			} else {
				obj = &object
=======
		storage, err := fs.GetStorage(rawPath, &fs.GetStoragesArgs{})
		if ret == nil {
			mask = model.GetObjMask(obj)
			mask &^= model.Temp
			ret = &model.Object{
				Path:     path,
				Name:     obj.GetName(),
				Size:     obj.GetSize(),
				Modified: obj.ModTime(),
				IsFolder: obj.IsDir(),
				HashInfo: obj.GetHash(),
>>>>>>> d31e1a33
			}
			obj = &BalancedObj{
				Obj:          obj,
				ExactReqPath: p,
			}
		} else {
			obj = &object
		}
		if d.ReadConflictPolicy == FirstRWP {
			return obj, nil
		} else {
			objs = append(objs, obj)
		}
	}
	if len(objs) == 0 {
		return nil, errs.ObjectNotFound
	}
<<<<<<< HEAD
	return objs[rand.Intn(len(objs))], nil
=======
	if provider != "" {
		return model.ObjAddMask(&model.ObjectProvider{
			Object: *ret,
			Provider: model.Provider{
				Provider: provider,
			},
		}, mask), nil
	}
	return model.ObjAddMask(ret, mask), nil
>>>>>>> d31e1a33
}

func (d *Alias) List(ctx context.Context, dir model.Obj, args model.ListArgs) ([]model.Obj, error) {
	path := dir.GetPath()
	if utils.PathEqual(path, "/") && !d.autoFlatten {
		return d.listRoot(ctx, args.WithStorageDetails && d.DetailsPassThrough, args.Refresh), nil
	}
	root, sub := d.getRootAndPath(path)
	dsts, ok := d.pathMap[root]
	if !ok {
		return nil, errs.ObjectNotFound
	}
	objs := make(map[string][]model.Obj)
	for _, dst := range dsts {
		exactPath := stdpath.Join(dst, sub)
		tmp, err := fs.List(ctx, exactPath, &fs.ListArgs{
			NoLog:              true,
			Refresh:            args.Refresh,
			WithStorageDetails: args.WithStorageDetails && d.DetailsPassThrough,
		})
		if err == nil {
			tmp, err = utils.SliceConvert(tmp, func(obj model.Obj) (model.Obj, error) {
				objRes := model.Object{
					Name:     obj.GetName(),
					Path:     stdpath.Join(path, obj.GetName()),
					Size:     obj.GetSize(),
					Modified: obj.ModTime(),
					IsFolder: obj.IsDir(),
				}
<<<<<<< HEAD
				var objRet model.Obj
				if thumb, ok := model.GetThumb(obj); ok {
					objRet = &model.ObjThumb{
=======
				mask := model.GetObjMask(obj)
				mask &^= model.Temp
				if thumb, ok := model.GetThumb(obj); ok {
					return model.ObjAddMask(&model.ObjThumb{
>>>>>>> d31e1a33
						Object: objRes,
						Thumbnail: model.Thumbnail{
							Thumbnail: thumb,
						},
<<<<<<< HEAD
					}
				} else {
					objRet = &objRes
				}
				if details, ok := model.GetStorageDetails(obj); ok {
					objRet = &model.ObjStorageDetails{
						Obj:                    objRet,
						StorageDetailsWithName: *details,
					}
				}
				if !objRet.IsDir() {
					objRet = &BalancedObj{
						Obj:          objRet,
						ExactReqPath: stdpath.Join(exactPath, objRet.GetName()),
					}
				}
				return objRet, nil
=======
					}, mask), nil
				}
				if details, ok := model.GetStorageDetails(obj); ok {
					return model.ObjAddMask(&model.ObjStorageDetails{
						Obj:                    &objRes,
						StorageDetailsWithName: *details,
					}, mask), nil
				}
				return model.ObjAddMask(&objRes, mask), nil
>>>>>>> d31e1a33
			})
		}
		if err == nil {
			for _, o := range tmp {
				objs[o.GetName()] = append(objs[o.GetName()], o)
			}
		}
	}
	ret := make([]model.Obj, 0, len(objs))
	for _, snObjs := range objs {
		if d.ReadConflictPolicy == RandomBalancedRP {
			ret = append(ret, snObjs[rand.Intn(len(snObjs))])
		} else {
			ret = append(ret, snObjs[0])
		}
	}
	return ret, nil
}

func (d *Alias) Link(ctx context.Context, file model.Obj, args model.LinkArgs) (*model.Link, error) {
	reqPath := GetExactReqPath(file)
	if reqPath == "" {
		return nil, errs.NotFile
	}
	// proxy || ftp,s3
	if common.GetApiUrl(ctx) == "" {
		args.Redirect = false
	}
	link, fi, err := d.link(ctx, reqPath, args)
	if err != nil {
		return nil, err
	}
	if link == nil {
		// 重定向且需要通过代理
		return &model.Link{
			URL: fmt.Sprintf("%s/p%s?sign=%s",
				common.GetApiUrl(ctx),
				utils.EncodePath(reqPath, true),
				sign.Sign(reqPath)),
		}, nil
	}

	resultLink := *link
	resultLink.SyncClosers = utils.NewSyncClosers(link)
	if args.Redirect {
		return &resultLink, nil
	}

	if resultLink.ContentLength == 0 {
		resultLink.ContentLength = fi.GetSize()
	}
	if d.DownloadConcurrency > 0 {
		resultLink.Concurrency = d.DownloadConcurrency
	}
	if d.DownloadPartSize > 0 {
		resultLink.PartSize = d.DownloadPartSize * utils.KB
	}
	return &resultLink, nil
}

func (d *Alias) Other(ctx context.Context, args model.OtherArgs) (interface{}, error) {
	reqPath := GetExactReqPath(args.Obj)
	if reqPath == "" {
		return nil, errs.NotImplement
	}
	storage, actualPath, err := op.GetStorageAndActualPath(reqPath)
	if err != nil {
		return nil, err
	}
	return op.Other(ctx, storage, model.FsOtherArgs{
		Path:   actualPath,
		Method: args.Method,
		Data:   args.Data,
	})
}

func (d *Alias) MakeDir(ctx context.Context, parentDir model.Obj, dirName string) error {
	reqPath, err := d.getWritePath(ctx, parentDir, true)
	if err == nil {
		for _, path := range reqPath {
			err = errors.Join(err, fs.MakeDir(ctx, stdpath.Join(path, dirName)))
		}
		return err
	}
	return err
}

func (d *Alias) Move(ctx context.Context, srcObj, dstDir model.Obj) error {
	srcs, dsts, err := d.getCopyMovePath(ctx, srcObj, dstDir)
	if err != nil {
		return err
	}
	for i, src := range srcs {
		dst := dsts[i]
		_, e := fs.Move(ctx, src, dst)
		err = errors.Join(err, e)
	}
	return err
}

func (d *Alias) Rename(ctx context.Context, srcObj model.Obj, newName string) error {
	reqPath, err := d.getWritePath(ctx, srcObj, false)
	if err == nil {
		for _, path := range reqPath {
			err = errors.Join(err, fs.Rename(ctx, path, newName))
		}
		return err
	}
	return err
}

func (d *Alias) Copy(ctx context.Context, srcObj, dstDir model.Obj) error {
	srcs, dsts, err := d.getCopyMovePath(ctx, srcObj, dstDir)
	if err != nil {
		return err
	}
	for i, src := range srcs {
		dst := dsts[i]
		_, e := fs.Copy(ctx, src, dst)
		err = errors.Join(err, e)
	}
	return err
}

func (d *Alias) Remove(ctx context.Context, obj model.Obj) error {
	reqPath, err := d.getWritePath(ctx, obj, false)
	if err == nil {
		for _, path := range reqPath {
			err = errors.Join(err, fs.Remove(ctx, path))
		}
		return err
	}
	return err
}

func (d *Alias) Put(ctx context.Context, dstDir model.Obj, s model.FileStreamer, up driver.UpdateProgress) error {
	reqPath, err := d.getPutPath(ctx, dstDir)
	if err == nil {
		if len(reqPath) == 1 {
			storage, reqActualPath, err := op.GetStorageAndActualPath(reqPath[0])
			if err != nil {
				return err
			}
			return op.Put(ctx, storage, reqActualPath, &stream.FileStream{
				Obj:      s,
				Mimetype: s.GetMimetype(),
				Reader:   s,
			}, up)
		} else {
			file, err := s.CacheFullAndWriter(nil, nil)
			if err != nil {
				return err
			}
			count := float64(len(reqPath) + 1)
			up(100 / count)
			for i, path := range reqPath {
				err = errors.Join(err, fs.PutDirectly(ctx, path, &stream.FileStream{
					Obj:      s,
					Mimetype: s.GetMimetype(),
					Reader:   file,
				}))
				up(float64(i+2) / float64(count) * 100)
				_, e := file.Seek(0, io.SeekStart)
				if e != nil {
					return errors.Join(err, e)
				}
			}
			return err
		}
	}
	return err
}

func (d *Alias) PutURL(ctx context.Context, dstDir model.Obj, name, url string) error {
	reqPath, err := d.getPutPath(ctx, dstDir)
	if err == nil {
		for _, path := range reqPath {
			err = errors.Join(err, fs.PutURL(ctx, path, name, url))
		}
		return err
	}
	return err
}

func (d *Alias) GetArchiveMeta(ctx context.Context, obj model.Obj, args model.ArchiveArgs) (model.ArchiveMeta, error) {
	reqPath := GetExactReqPath(obj)
	if reqPath == "" {
		return nil, errs.NotFile
	}
	meta, err := d.getArchiveMeta(ctx, reqPath, args)
	if err == nil {
		return meta, nil
	}
	return nil, errs.NotImplement
}

func (d *Alias) ListArchive(ctx context.Context, obj model.Obj, args model.ArchiveInnerArgs) ([]model.Obj, error) {
	reqPath := GetExactReqPath(obj)
	if reqPath == "" {
		return nil, errs.NotFile
	}
	l, err := d.listArchive(ctx, reqPath, args)
	if err == nil {
		return l, nil
	}
	return nil, errs.NotImplement
}

func (d *Alias) Extract(ctx context.Context, obj model.Obj, args model.ArchiveInnerArgs) (*model.Link, error) {
	// alias的两个驱动，一个支持驱动提取，一个不支持，如何兼容？
	// 如果访问的是不支持驱动提取的驱动内的压缩文件，GetArchiveMeta就会返回errs.NotImplement，提取URL前缀就会是/ae，Extract就不会被调用
	// 如果访问的是支持驱动提取的驱动内的压缩文件，GetArchiveMeta就会返回有效值，提取URL前缀就会是/ad，Extract就会被调用
	reqPath := GetExactReqPath(obj)
	if reqPath == "" {
		return nil, errs.NotFile
	}
	link, err := d.extract(ctx, reqPath, args)
	if err != nil {
		return nil, errs.NotImplement
	}
	if link == nil {
		return &model.Link{
			URL: fmt.Sprintf("%s/ap%s?inner=%s&pass=%s&sign=%s",
				common.GetApiUrl(ctx),
				utils.EncodePath(reqPath, true),
				utils.EncodePath(args.InnerPath, true),
				url.QueryEscape(args.Password),
				sign.SignArchive(reqPath)),
		}, nil
	}
	resultLink := *link
	resultLink.SyncClosers = utils.NewSyncClosers(link)
	return &resultLink, nil
}

func (d *Alias) ArchiveDecompress(ctx context.Context, srcObj, dstDir model.Obj, args model.ArchiveDecompressArgs) error {
	srcs, dsts, err := d.getCopyMovePath(ctx, srcObj, dstDir)
	if err != nil {
		return err
	}
	for i, src := range srcs {
		dst := dsts[i]
		_, e := fs.ArchiveDecompress(ctx, src, dst, args)
		err = errors.Join(err, e)
	}
	return err
}

func (d *Alias) ResolveLinkCacheMode(path string) driver.LinkCacheMode {
	root, sub := d.getRootAndPath(path)
	dsts, ok := d.pathMap[root]
	if !ok {
		return 0
	}
	for _, dst := range dsts {
		storage, actualPath, err := op.GetStorageAndActualPath(stdpath.Join(dst, sub))
		if err != nil {
			continue
		}
		if storage.Config().CheckStatus && storage.GetStorage().Status != op.WORK {
			continue
		}
		mode := storage.Config().LinkCacheMode
		if mode == -1 {
			return storage.(driver.LinkCacheModeResolver).ResolveLinkCacheMode(actualPath)
		} else {
			return mode
		}
	}
	return 0
}

var _ driver.Driver = (*Alias)(nil)<|MERGE_RESOLUTION|>--- conflicted
+++ resolved
@@ -93,21 +93,14 @@
 	if !ok {
 		return nil, errs.ObjectNotFound
 	}
-<<<<<<< HEAD
 	var objs []model.Obj
-=======
-	var ret *model.Object
-	provider := ""
-	var mask model.ObjMask
->>>>>>> d31e1a33
 	for _, dst := range dsts {
-		p := stdpath.Join(dst, sub)
-		obj, err := fs.Get(ctx, p, &fs.GetArgs{NoLog: true})
+		rawPath := stdpath.Join(dst, sub)
+		obj, err := fs.Get(ctx, rawPath, &fs.GetArgs{NoLog: true})
 		if err != nil {
 			continue
 		}
-<<<<<<< HEAD
-		object := model.Object{
+		ret := model.Object{
 			Path:     path,
 			Name:     obj.GetName(),
 			Size:     obj.GetSize(),
@@ -115,41 +108,26 @@
 			IsFolder: obj.IsDir(),
 			HashInfo: obj.GetHash(),
 		}
+		obj = &ret
+		if !obj.IsDir() && d.ProviderPassThrough {
+			storage, err := fs.GetStorage(rawPath, &fs.GetStoragesArgs{})
+			if err == nil {
+				obj = &model.ObjectProvider{
+					Object: ret,
+					Provider: model.Provider{
+						Provider: storage.Config().Name,
+					},
+				}
+			}
+		}
+		mask := model.GetObjMask(obj)
+		mask &^= model.Temp
+		obj = model.ObjAddMask(obj, mask)
 		if !obj.IsDir() {
-			if d.ProviderPassThrough {
-				storage, e := fs.GetStorage(p, &fs.GetStoragesArgs{})
-				provider := ""
-				if e == nil {
-					provider = storage.Config().Name
-				}
-				obj = &model.ObjectProvider{
-					Object: object,
-					Provider: model.Provider{
-						Provider: provider,
-					},
-				}
-			} else {
-				obj = &object
-=======
-		storage, err := fs.GetStorage(rawPath, &fs.GetStoragesArgs{})
-		if ret == nil {
-			mask = model.GetObjMask(obj)
-			mask &^= model.Temp
-			ret = &model.Object{
-				Path:     path,
-				Name:     obj.GetName(),
-				Size:     obj.GetSize(),
-				Modified: obj.ModTime(),
-				IsFolder: obj.IsDir(),
-				HashInfo: obj.GetHash(),
->>>>>>> d31e1a33
-			}
 			obj = &BalancedObj{
 				Obj:          obj,
-				ExactReqPath: p,
-			}
-		} else {
-			obj = &object
+				ExactReqPath: rawPath,
+			}
 		}
 		if d.ReadConflictPolicy == FirstRWP {
 			return obj, nil
@@ -160,19 +138,7 @@
 	if len(objs) == 0 {
 		return nil, errs.ObjectNotFound
 	}
-<<<<<<< HEAD
 	return objs[rand.Intn(len(objs))], nil
-=======
-	if provider != "" {
-		return model.ObjAddMask(&model.ObjectProvider{
-			Object: *ret,
-			Provider: model.Provider{
-				Provider: provider,
-			},
-		}, mask), nil
-	}
-	return model.ObjAddMask(ret, mask), nil
->>>>>>> d31e1a33
 }
 
 func (d *Alias) List(ctx context.Context, dir model.Obj, args model.ListArgs) ([]model.Obj, error) {
@@ -195,6 +161,8 @@
 		})
 		if err == nil {
 			tmp, err = utils.SliceConvert(tmp, func(obj model.Obj) (model.Obj, error) {
+				mask := model.GetObjMask(obj)
+				mask &^= model.Temp
 				objRes := model.Object{
 					Name:     obj.GetName(),
 					Path:     stdpath.Join(path, obj.GetName()),
@@ -202,21 +170,13 @@
 					Modified: obj.ModTime(),
 					IsFolder: obj.IsDir(),
 				}
-<<<<<<< HEAD
 				var objRet model.Obj
 				if thumb, ok := model.GetThumb(obj); ok {
 					objRet = &model.ObjThumb{
-=======
-				mask := model.GetObjMask(obj)
-				mask &^= model.Temp
-				if thumb, ok := model.GetThumb(obj); ok {
-					return model.ObjAddMask(&model.ObjThumb{
->>>>>>> d31e1a33
 						Object: objRes,
 						Thumbnail: model.Thumbnail{
 							Thumbnail: thumb,
 						},
-<<<<<<< HEAD
 					}
 				} else {
 					objRet = &objRes
@@ -233,18 +193,7 @@
 						ExactReqPath: stdpath.Join(exactPath, objRet.GetName()),
 					}
 				}
-				return objRet, nil
-=======
-					}, mask), nil
-				}
-				if details, ok := model.GetStorageDetails(obj); ok {
-					return model.ObjAddMask(&model.ObjStorageDetails{
-						Obj:                    &objRes,
-						StorageDetailsWithName: *details,
-					}, mask), nil
-				}
-				return model.ObjAddMask(&objRes, mask), nil
->>>>>>> d31e1a33
+				return model.ObjAddMask(objRet, mask), nil
 			})
 		}
 		if err == nil {
