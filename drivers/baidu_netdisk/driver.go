package baidu_netdisk

import (
	"bytes"
	"context"
	"crypto/md5"
	"encoding/hex"
	"errors"
	"io"
	"mime/multipart"
	"net/http"
	"net/url"
	"os"
	stdpath "path"
	"strconv"
	"strings"
	"time"

	"github.com/OpenListTeam/OpenList/v4/drivers/base"
	"github.com/OpenListTeam/OpenList/v4/internal/conf"
	"github.com/OpenListTeam/OpenList/v4/internal/driver"
	"github.com/OpenListTeam/OpenList/v4/internal/errs"
	"github.com/OpenListTeam/OpenList/v4/internal/model"
	"github.com/OpenListTeam/OpenList/v4/internal/net"
	"github.com/OpenListTeam/OpenList/v4/pkg/errgroup"
	"github.com/OpenListTeam/OpenList/v4/pkg/utils"
	"github.com/avast/retry-go"
	log "github.com/sirupsen/logrus"
)

type BaiduNetdisk struct {
	model.Storage
	Addition

	uploadThread int
	vipType      int // 会员类型，0普通用户(4G/4M)、1普通会员(10G/16M)、2超级会员(20G/32M)
}

var ErrUploadIDExpired = errors.New("uploadid expired")

func (d *BaiduNetdisk) Config() driver.Config {
	return config
}

func (d *BaiduNetdisk) GetAddition() driver.Additional {
	return &d.Addition
}

func (d *BaiduNetdisk) Init(ctx context.Context) error {
<<<<<<< HEAD
=======
	timeout := DEFAULT_UPLOAD_SLICE_TIMEOUT
	if d.UploadSliceTimeout > 0 {
		timeout = time.Second * time.Duration(d.UploadSliceTimeout)
	}

	d.upClient = base.NewRestyClient().
		SetTimeout(timeout).
		SetRetryCount(UPLOAD_RETRY_COUNT).
		SetRetryWaitTime(UPLOAD_RETRY_WAIT_TIME).
		SetRetryMaxWaitTime(UPLOAD_RETRY_MAX_WAIT_TIME)
	d.uploadUrlCache = make(map[string]uploadURLCacheEntry)
>>>>>>> b22e2110
	d.uploadThread, _ = strconv.Atoi(d.UploadThread)
	if d.uploadThread < 1 {
		d.uploadThread, d.UploadThread = 1, "1"
	} else if d.uploadThread > 32 {
		d.uploadThread, d.UploadThread = 32, "32"
	}

	if _, err := url.Parse(d.UploadAPI); d.UploadAPI == "" || err != nil {
		d.UploadAPI = UPLOAD_FALLBACK_API
	}

	res, err := d.get("/xpan/nas", map[string]string{
		"method": "uinfo",
	}, nil)
	log.Debugf("[baidu_netdisk] get uinfo: %s", string(res))
	if err != nil {
		return err
	}
	d.vipType = utils.Json.Get(res, "vip_type").ToInt()
	return nil
}

func (d *BaiduNetdisk) Drop(ctx context.Context) error {
	return nil
}

func (d *BaiduNetdisk) List(ctx context.Context, dir model.Obj, args model.ListArgs) ([]model.Obj, error) {
	files, err := d.getFiles(dir.GetPath())
	if err != nil {
		return nil, err
	}
	return utils.SliceConvert(files, func(src File) (model.Obj, error) {
		return fileToObj(src), nil
	})
}

func (d *BaiduNetdisk) Link(ctx context.Context, file model.Obj, args model.LinkArgs) (*model.Link, error) {
	switch d.DownloadAPI {
	case "crack":
		return d.linkCrack(file, args)
	case "crack_video":
		return d.linkCrackVideo(file, args)
	}
	return d.linkOfficial(file, args)
}

func (d *BaiduNetdisk) MakeDir(ctx context.Context, parentDir model.Obj, dirName string) (model.Obj, error) {
	var newDir File
	_, err := d.create(stdpath.Join(parentDir.GetPath(), dirName), 0, 1, "", "", &newDir, 0, 0)
	if err != nil {
		return nil, err
	}
	return fileToObj(newDir), nil
}

func (d *BaiduNetdisk) Move(ctx context.Context, srcObj, dstDir model.Obj) (model.Obj, error) {
	data := []base.Json{
		{
			"path":    srcObj.GetPath(),
			"dest":    dstDir.GetPath(),
			"newname": srcObj.GetName(),
		},
	}
	_, err := d.manage("move", data)
	if err != nil {
		return nil, err
	}
	if srcObj, ok := srcObj.(*model.ObjThumb); ok {
		srcObj.SetPath(stdpath.Join(dstDir.GetPath(), srcObj.GetName()))
		srcObj.Modified = time.Now()
		return srcObj, nil
	}
	return nil, nil
}

func (d *BaiduNetdisk) Rename(ctx context.Context, srcObj model.Obj, newName string) (model.Obj, error) {
	data := []base.Json{
		{
			"path":    srcObj.GetPath(),
			"newname": newName,
		},
	}
	_, err := d.manage("rename", data)
	if err != nil {
		return nil, err
	}

	if srcObj, ok := srcObj.(*model.ObjThumb); ok {
		srcObj.SetPath(stdpath.Join(stdpath.Dir(srcObj.GetPath()), newName))
		srcObj.Name = newName
		srcObj.Modified = time.Now()
		return srcObj, nil
	}
	return nil, nil
}

func (d *BaiduNetdisk) Copy(ctx context.Context, srcObj, dstDir model.Obj) error {
	data := []base.Json{
		{
			"path":    srcObj.GetPath(),
			"dest":    dstDir.GetPath(),
			"newname": srcObj.GetName(),
		},
	}
	_, err := d.manage("copy", data)
	return err
}

func (d *BaiduNetdisk) Remove(ctx context.Context, obj model.Obj) error {
	data := []string{obj.GetPath()}
	_, err := d.manage("delete", data)
	return err
}

func (d *BaiduNetdisk) PutRapid(ctx context.Context, dstDir model.Obj, stream model.FileStreamer) (model.Obj, error) {
	contentMd5 := stream.GetHash().GetHash(utils.MD5)
	if len(contentMd5) < utils.MD5.Width {
		return nil, errors.New("invalid hash")
	}

	streamSize := stream.GetSize()
	path := stdpath.Join(dstDir.GetPath(), stream.GetName())
	mtime := stream.ModTime().Unix()
	ctime := stream.CreateTime().Unix()
	blockList, _ := utils.Json.MarshalToString([]string{contentMd5})

	var newFile File
	_, err := d.create(path, streamSize, 0, "", blockList, &newFile, mtime, ctime)
	if err != nil {
		return nil, err
	}
	// 修复时间，具体原因见 Put 方法注释的 **注意**
	newFile.Ctime = stream.CreateTime().Unix()
	newFile.Mtime = stream.ModTime().Unix()
	return fileToObj(newFile), nil
}

// Put
//
// **注意**: 截至 2024/04/20 百度云盘 api 接口返回的时间永远是当前时间，而不是文件时间。
// 而实际上云盘存储的时间是文件时间，所以此处需要覆盖时间，保证缓存与云盘的数据一致
func (d *BaiduNetdisk) Put(ctx context.Context, dstDir model.Obj, stream model.FileStreamer, up driver.UpdateProgress) (model.Obj, error) {
	// 百度网盘不允许上传空文件
	if stream.GetSize() < 1 {
		return nil, ErrBaiduEmptyFilesNotAllowed
	}

	// rapid upload
	if newObj, err := d.PutRapid(ctx, dstDir, stream); err == nil {
		return newObj, nil
	}

	var (
		cache = stream.GetFile()
		tmpF  *os.File
		err   error
	)
	if cache == nil {
		tmpF, err = os.CreateTemp(conf.Conf.TempDir, "file-*")
		if err != nil {
			return nil, err
		}
		defer func() {
			_ = tmpF.Close()
			_ = os.Remove(tmpF.Name())
		}()
		cache = tmpF
	}

	streamSize := stream.GetSize()
	sliceSize := d.getSliceSize(streamSize)
	count := 1
	if streamSize > sliceSize {
		count = int((streamSize + sliceSize - 1) / sliceSize)
	}
	lastBlockSize := streamSize % sliceSize
	if lastBlockSize == 0 {
		lastBlockSize = sliceSize
	}

	// cal md5 for first 256k data
	const SliceSize int64 = 256 * utils.KB
	blockList := make([]string, 0, count)
	byteSize := sliceSize
	fileMd5H := md5.New()
	sliceMd5H := md5.New()
	sliceMd5H2 := md5.New()
	slicemd5H2Write := utils.LimitWriter(sliceMd5H2, SliceSize)
	writers := []io.Writer{fileMd5H, sliceMd5H, slicemd5H2Write}
	if tmpF != nil {
		writers = append(writers, tmpF)
	}
	written := int64(0)

	for i := 1; i <= count; i++ {
		if utils.IsCanceled(ctx) {
			return nil, ctx.Err()
		}
		if i == count {
			byteSize = lastBlockSize
		}
		n, err := utils.CopyWithBufferN(io.MultiWriter(writers...), stream, byteSize)
		written += n
		if err != nil && err != io.EOF {
			return nil, err
		}
		blockList = append(blockList, hex.EncodeToString(sliceMd5H.Sum(nil)))
		sliceMd5H.Reset()
	}
	if tmpF != nil {
		if written != streamSize {
			return nil, errs.NewErr(err, "CreateTempFile failed, size mismatch: %d != %d ", written, streamSize)
		}
		_, err = tmpF.Seek(0, io.SeekStart)
		if err != nil {
			return nil, errs.NewErr(err, "CreateTempFile failed, can't seek to 0 ")
		}
	}
	contentMd5 := hex.EncodeToString(fileMd5H.Sum(nil))
	sliceMd5 := hex.EncodeToString(sliceMd5H2.Sum(nil))
	blockListStr, _ := utils.Json.MarshalToString(blockList)
	path := stdpath.Join(dstDir.GetPath(), stream.GetName())
	mtime := stream.ModTime().Unix()
	ctime := stream.CreateTime().Unix()

	// step.1 尝试读取已保存进度
	precreateResp, ok := base.GetUploadProgress[*PrecreateResp](d, d.AccessToken, contentMd5)
	if !ok {
		// 没有进度，走预上传
		precreateResp, err = d.precreate(ctx, path, streamSize, blockListStr, contentMd5, sliceMd5, ctime, mtime)
		if err != nil {
			return nil, err
		}
		if precreateResp.ReturnType == 2 {
			// rapid upload, since got md5 match from baidu server
			// 修复时间，具体原因见 Put 方法注释的 **注意**
			precreateResp.File.Ctime = ctime
			precreateResp.File.Mtime = mtime
			return fileToObj(precreateResp.File), nil
		}
	}
	ensureUploadURL := func() {
		if precreateResp.UploadURL != "" {
			return
		}
		precreateResp.UploadURL = d.getUploadUrl(path, precreateResp.Uploadid)
	}
	ensureUploadURL()

	// step.2 上传分片
uploadLoop:
	for range 2 {
		// 获取上传域名
		ensureUploadURL()
		// 并发上传
		threadG, upCtx := errgroup.NewGroupWithContext(ctx, d.uploadThread,
			retry.Attempts(UPLOAD_RETRY_COUNT),
			retry.Delay(UPLOAD_RETRY_WAIT_TIME),
			retry.MaxDelay(UPLOAD_RETRY_MAX_WAIT_TIME),
			retry.DelayType(retry.BackOffDelay))

		totalParts := len(precreateResp.BlockList)

		for i, partseq := range precreateResp.BlockList {
			if utils.IsCanceled(upCtx) {
				break
			}
			if partseq < 0 {
				continue
			}
			i, partseq := i, partseq
			offset, size := int64(partseq)*sliceSize, sliceSize
			if partseq+1 == count {
				size = lastBlockSize
			}
			threadG.Go(func(ctx context.Context) error {
				params := map[string]string{
					"method":       "upload",
					"access_token": d.AccessToken,
					"type":         "tmpfile",
					"path":         path,
					"uploadid":     precreateResp.Uploadid,
					"partseq":      strconv.Itoa(partseq),
				}
				section := io.NewSectionReader(cache, offset, size)
				err := d.uploadSlice(ctx, precreateResp.UploadURL, params, stream.GetName(), section)
				if err != nil {
					return err
				}
				precreateResp.BlockList[i] = -1
				progress := float64(threadG.Success()+1) * 100 / float64(totalParts+1)
				up(progress)
				return nil
			})
		}

		err = threadG.Wait()
		if err == nil {
			break uploadLoop
		}

		// 保存进度（所有错误都会保存）
		precreateResp.BlockList = utils.SliceFilter(precreateResp.BlockList, func(s int) bool { return s >= 0 })
		base.SaveUploadProgress(d, precreateResp, d.AccessToken, contentMd5)

		if errors.Is(err, context.Canceled) {
			return nil, err
		}
		if errors.Is(err, ErrUploadIDExpired) {
			log.Warn("[baidu_netdisk] uploadid expired, will restart from scratch")
			// 重新 precreate（所有分片都要重传）
			newPre, err2 := d.precreate(ctx, path, streamSize, blockListStr, "", "", ctime, mtime)
			if err2 != nil {
				return nil, err2
			}
			if newPre.ReturnType == 2 {
				return fileToObj(newPre.File), nil
			}
			precreateResp = newPre
			precreateResp.UploadURL = ""
			// 覆盖掉旧的进度
			base.SaveUploadProgress(d, precreateResp, d.AccessToken, contentMd5)
			continue uploadLoop
		}
		return nil, err
	}
	defer up(100)

	// step.3 创建文件
	var newFile File
	_, err = d.create(path, streamSize, 0, precreateResp.Uploadid, blockListStr, &newFile, mtime, ctime)
	if err != nil {
		return nil, err
	}
	// 修复时间，具体原因见 Put 方法注释的 **注意**
	newFile.Ctime = ctime
	newFile.Mtime = mtime
	// 上传成功清理进度
	base.SaveUploadProgress(d, nil, d.AccessToken, contentMd5)
	return fileToObj(newFile), nil
}

// precreate 执行预上传操作，支持首次上传和 uploadid 过期重试
func (d *BaiduNetdisk) precreate(ctx context.Context, path string, streamSize int64, blockListStr, contentMd5, sliceMd5 string, ctime, mtime int64) (*PrecreateResp, error) {
	params := map[string]string{"method": "precreate"}
	form := map[string]string{
		"path":       path,
		"size":       strconv.FormatInt(streamSize, 10),
		"isdir":      "0",
		"autoinit":   "1",
		"rtype":      "3",
		"block_list": blockListStr,
	}

	// 只有在首次上传时才包含 content-md5 和 slice-md5
	if contentMd5 != "" && sliceMd5 != "" {
		form["content-md5"] = contentMd5
		form["slice-md5"] = sliceMd5
	}

	joinTime(form, ctime, mtime)

	var precreateResp PrecreateResp
	_, err := d.postForm("/xpan/file", params, form, &precreateResp)
	if err != nil {
		return nil, err
	}

	// 修复时间，具体原因见 Put 方法注释的 **注意**
	if precreateResp.ReturnType == 2 {
		precreateResp.File.Ctime = ctime
		precreateResp.File.Mtime = mtime
	}

	return &precreateResp, nil
}

func (d *BaiduNetdisk) uploadSlice(ctx context.Context, uploadUrl string, params map[string]string, fileName string, file *io.SectionReader) error {
	b := bytes.NewBuffer(make([]byte, 0, bytes.MinRead))
	mw := multipart.NewWriter(b)
	_, err := mw.CreateFormFile("file", fileName)
	if err != nil {
		return err
	}
	headSize := b.Len()
	err = mw.Close()
	if err != nil {
		return err
	}
	head := bytes.NewReader(b.Bytes()[:headSize])
	tail := bytes.NewReader(b.Bytes()[headSize:])
	rateLimitedRd := driver.NewLimitedUploadStream(ctx, io.MultiReader(head, file, tail))

	req, err := http.NewRequestWithContext(ctx, http.MethodPost, uploadUrl+"/rest/2.0/pcs/superfile2", rateLimitedRd)
	if err != nil {
		return err
	}
	query := req.URL.Query()
	for k, v := range params {
		query.Set(k, v)
	}
	req.URL.RawQuery = query.Encode()
	req.Header.Set("Content-Type", mw.FormDataContentType())
	req.ContentLength = int64(b.Len()) + file.Size()

	client := net.NewHttpClient()
	client.Timeout = UPLOAD_TIMEOUT
	resp, err := client.Do(req)
	if err != nil {
		return err
	}
	defer resp.Body.Close()
	b.Reset()
	_, err = b.ReadFrom(resp.Body)
	if err != nil {
		return err
	}
	body := b.Bytes()
	respStr := string(body)
	log.Debugln(respStr)
	lower := strings.ToLower(respStr)
	// 合并 uploadid 过期检测逻辑
	if strings.Contains(lower, "uploadid") &&
		(strings.Contains(lower, "invalid") || strings.Contains(lower, "expired") || strings.Contains(lower, "not found")) {
		return ErrUploadIDExpired
	}

	errCode := utils.Json.Get(body, "error_code").ToInt()
	errNo := utils.Json.Get(body, "errno").ToInt()
	if errCode != 0 || errNo != 0 {
		return errs.NewErr(errs.StreamIncomplete, "error uploading to baidu, response=%s", respStr)
	}
	return nil
}

func (d *BaiduNetdisk) GetDetails(ctx context.Context) (*model.StorageDetails, error) {
	du, err := d.quota(ctx)
	if err != nil {
		return nil, err
	}
	return &model.StorageDetails{DiskUsage: du}, nil
}

var _ driver.Driver = (*BaiduNetdisk)(nil)<|MERGE_RESOLUTION|>--- conflicted
+++ resolved
@@ -47,20 +47,6 @@
 }
 
 func (d *BaiduNetdisk) Init(ctx context.Context) error {
-<<<<<<< HEAD
-=======
-	timeout := DEFAULT_UPLOAD_SLICE_TIMEOUT
-	if d.UploadSliceTimeout > 0 {
-		timeout = time.Second * time.Duration(d.UploadSliceTimeout)
-	}
-
-	d.upClient = base.NewRestyClient().
-		SetTimeout(timeout).
-		SetRetryCount(UPLOAD_RETRY_COUNT).
-		SetRetryWaitTime(UPLOAD_RETRY_WAIT_TIME).
-		SetRetryMaxWaitTime(UPLOAD_RETRY_MAX_WAIT_TIME)
-	d.uploadUrlCache = make(map[string]uploadURLCacheEntry)
->>>>>>> b22e2110
 	d.uploadThread, _ = strconv.Atoi(d.UploadThread)
 	if d.uploadThread < 1 {
 		d.uploadThread, d.UploadThread = 1, "1"
@@ -467,7 +453,11 @@
 	req.ContentLength = int64(b.Len()) + file.Size()
 
 	client := net.NewHttpClient()
-	client.Timeout = UPLOAD_TIMEOUT
+	if d.UploadSliceTimeout > 0 {
+		client.Timeout = time.Second * time.Duration(d.UploadSliceTimeout)
+	} else {
+		client.Timeout = DEFAULT_UPLOAD_SLICE_TIMEOUT
+	}
 	resp, err := client.Do(req)
 	if err != nil {
 		return err
