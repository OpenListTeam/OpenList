--- conflicted
+++ resolved
@@ -326,15 +326,6 @@
 			if partseq+1 == count {
 				size = lastBlockSize
 			}
-<<<<<<< HEAD
-			up(float64(threadG.Success()+1) * 100 / float64(len(precreateResp.BlockList)+1))
-			precreateResp.BlockList[i] = -1
-			return nil
-		})
-	}
-	if err = threadG.Wait(); err != nil {
-		// 如果属于用户主动取消，则保存上传进度
-=======
 			threadG.Go(func(ctx context.Context) error {
 				params := map[string]string{
 					"method":       "upload",
@@ -367,7 +358,6 @@
 		precreateResp.BlockList = utils.SliceFilter(precreateResp.BlockList, func(s int) bool { return s >= 0 })
 		base.SaveUploadProgress(d, precreateResp, d.AccessToken, contentMd5)
 
->>>>>>> 39dcf9bd
 		if errors.Is(err, context.Canceled) {
 			return nil, err
 		}
