package op

import (
	"context"
	stdpath "path"
	"strconv"
<<<<<<< HEAD
	"strings"
=======
>>>>>>> aa228840
	"time"

	"github.com/OpenListTeam/OpenList/v4/internal/conf"
	"github.com/OpenListTeam/OpenList/v4/internal/driver"
	"github.com/OpenListTeam/OpenList/v4/internal/errs"
	"github.com/OpenListTeam/OpenList/v4/internal/model"
	"github.com/OpenListTeam/OpenList/v4/internal/stream"
	"github.com/OpenListTeam/OpenList/v4/pkg/singleflight"
	"github.com/OpenListTeam/OpenList/v4/pkg/utils"
	"github.com/bmatcuk/doublestar/v4"
	"github.com/pkg/errors"
	log "github.com/sirupsen/logrus"
	"golang.org/x/time/rate"
)

var listG singleflight.Group[[]model.Obj]

// List files in storage, not contains virtual file
func List(ctx context.Context, storage driver.Driver, path string, args model.ListArgs) ([]model.Obj, error) {
	if storage.Config().CheckStatus && storage.GetStorage().Status != WORK {
		return nil, errors.WithMessagef(errs.StorageNotInit, "storage status: %s", storage.GetStorage().Status)
	}
	path = utils.FixAndCleanPath(path)
	log.Debugf("op.List %s", path)
	key := Key(storage, path)
	if !args.Refresh {
		if dirCache, exists := Cache.dirCache.Get(key); exists {
			log.Debugf("use cache when list %s", path)
			return dirCache.GetSortedObjects(storage), nil
		}
	}

	dir, err := GetUnwrap(ctx, storage, path)
	if err != nil {
		return nil, errors.WithMessage(err, "failed get dir")
	}
	log.Debugf("list dir: %+v", dir)
	if !dir.IsDir() {
		return nil, errors.WithStack(errs.NotFolder)
	}

	objs, err, _ := listG.Do(key, func() ([]model.Obj, error) {
		files, err := storage.List(ctx, dir, args)
		if err != nil {
			return nil, errors.Wrapf(err, "failed to list objs")
		}
		// set path
		for _, f := range files {
			if s, ok := f.(model.SetPath); ok && f.GetPath() == "" && dir.GetPath() != "" {
				s.SetPath(stdpath.Join(dir.GetPath(), f.GetName()))
			}
		}
		// warp obj name
		model.WrapObjsName(files)
		// call hooks
		go func(reqPath string, files []model.Obj) {
			HandleObjsUpdateHook(context.WithoutCancel(ctx), reqPath, files)
		}(utils.GetFullPath(storage.GetStorage().MountPath, path), files)

		// sort objs
		if storage.Config().LocalSort {
			model.SortFiles(files, storage.GetStorage().OrderBy, storage.GetStorage().OrderDirection)
		}
		model.ExtractFolder(files, storage.GetStorage().ExtractFolder)

		if !storage.Config().NoCache {
			if len(files) > 0 {
				log.Debugf("set cache: %s => %+v", key, files)

				ttl := storage.GetStorage().CacheExpiration

				customCachePolicies := storage.GetStorage().CustomCachePolicies
				if len(customCachePolicies) > 0 {
					configPolicies := strings.Split(customCachePolicies, "\n")
					for _, configPolicy := range configPolicies {
						policy := strings.Split(strings.TrimSpace(configPolicy), ":")
						if len(policy) != 2 {
							log.Warnf("Malformed custom cache policy entry: %s in storage %s for path %s. Expected format: pattern:ttl", configPolicy, storage.GetStorage().MountPath, path)
							continue
						}
						if match, err1 := doublestar.Match(policy[0], path); err1 != nil {
							log.Warnf("Invalid glob pattern in custom cache policy: %s, error: %v", policy[0], err1)
							continue
						} else if !match {
							continue
						}

						if configTtl, err1 := strconv.ParseInt(policy[1], 10, 64); err1 == nil {
							ttl = int(configTtl)
							break
						}
					}
				}

				duration := time.Minute * time.Duration(ttl)
				Cache.dirCache.SetWithTTL(key, newDirectoryCache(files), duration)
			} else {
				log.Debugf("del cache: %s", key)
				Cache.deleteDirectoryTree(key)
			}
		}
		return files, nil
	})
	return objs, err
}

// Get object from list of files
func Get(ctx context.Context, storage driver.Driver, path string) (model.Obj, error) {
	path = utils.FixAndCleanPath(path)
	log.Debugf("op.Get %s", path)

	// get the obj directly without list so that we can reduce the io
	if g, ok := storage.(driver.Getter); ok {
		obj, err := g.Get(ctx, path)
		if err == nil {
			return model.WrapObjName(obj), nil
		}
		if !errs.IsNotImplementError(err) && !errs.IsNotSupportError(err) {
			return nil, errors.WithMessage(err, "failed to get obj")
		}
	}

	// is root folder
	if utils.PathEqual(path, "/") {
		var rootObj model.Obj
		if getRooter, ok := storage.(driver.GetRooter); ok {
			obj, err := getRooter.GetRoot(ctx)
			if err != nil {
				return nil, errors.WithMessage(err, "failed get root obj")
			}
			rootObj = obj
		} else {
			switch r := storage.GetAddition().(type) {
			case driver.IRootId:
				rootObj = &model.Object{
					ID:       r.GetRootId(),
					Name:     RootName,
					Size:     0,
					Modified: storage.GetStorage().Modified,
					IsFolder: true,
				}
			case driver.IRootPath:
				rootObj = &model.Object{
					Path:     r.GetRootPath(),
					Name:     RootName,
					Size:     0,
					Modified: storage.GetStorage().Modified,
					IsFolder: true,
				}
			default:
				return nil, errors.Errorf("please implement IRootPath or IRootId or GetRooter method")
			}
		}
		if rootObj == nil {
			return nil, errors.Errorf("please implement IRootPath or IRootId or GetRooter method")
		}
		return &model.ObjWrapName{
			Name: RootName,
			Obj:  rootObj,
		}, nil
	}

	// not root folder
	dir, name := stdpath.Split(path)
	files, err := List(ctx, storage, dir, model.ListArgs{})
	if err != nil {
		return nil, errors.WithMessage(err, "failed get parent list")
	}
	for _, f := range files {
		if f.GetName() == name {
			return f, nil
		}
	}
	log.Debugf("cant find obj with name: %s", name)
	return nil, errors.WithStack(errs.ObjectNotFound)
}

func GetUnwrap(ctx context.Context, storage driver.Driver, path string) (model.Obj, error) {
	obj, err := Get(ctx, storage, path)
	if err != nil {
		return nil, err
	}
	return model.UnwrapObj(obj), err
}

var linkG = singleflight.Group[*objWithLink]{}

// Link get link, if is an url. should have an expiry time
func Link(ctx context.Context, storage driver.Driver, path string, args model.LinkArgs) (*model.Link, model.Obj, error) {
	if storage.Config().CheckStatus && storage.GetStorage().Status != WORK {
		return nil, nil, errors.WithMessagef(errs.StorageNotInit, "storage status: %s", storage.GetStorage().Status)
	}

	mode := storage.Config().LinkCacheMode
	if mode == -1 {
		mode = storage.(driver.LinkCacheModeResolver).ResolveLinkCacheMode(path)
	}
	typeKey := args.Type
	if mode&driver.LinkCacheIP == driver.LinkCacheIP {
		typeKey += "/" + args.IP
	}
	if mode&driver.LinkCacheUA == driver.LinkCacheUA {
		typeKey += "/" + args.Header.Get("User-Agent")
	}
	key := Key(storage, path)
	if ol, exists := Cache.linkCache.GetType(key, typeKey); exists {
		if ol.link.Expiration != nil ||
			ol.link.SyncClosers.AcquireReference() || !ol.link.RequireReference {
			return ol.link, ol.obj, nil
		}
	}

	fn := func() (*objWithLink, error) {
		file, err := GetUnwrap(ctx, storage, path)
		if err != nil {
			return nil, errors.WithMessage(err, "failed to get file")
		}
		if file.IsDir() {
			return nil, errors.WithStack(errs.NotFile)
		}

		link, err := storage.Link(ctx, file, args)
		if err != nil {
			return nil, errors.Wrapf(err, "failed get link")
		}
		ol := &objWithLink{link: link, obj: file}
		if link.Expiration != nil {
			Cache.linkCache.SetTypeWithTTL(key, typeKey, ol, *link.Expiration)
		} else {
			Cache.linkCache.SetTypeWithExpirable(key, typeKey, ol, &link.SyncClosers)
		}
		return ol, nil
	}
	retry := 0
	for {
		ol, err, _ := linkG.Do(key+"/"+typeKey, fn)
		if err != nil {
			return nil, nil, err
		}
		if ol.link.SyncClosers.AcquireReference() || !ol.link.RequireReference {
			if retry > 1 {
				log.Warnf("Link retry successed after %d times: %s %s", retry, key, typeKey)
			}
			return ol.link, ol.obj, nil
		}
		retry++
	}
}

// Other api
func Other(ctx context.Context, storage driver.Driver, args model.FsOtherArgs) (interface{}, error) {
	obj, err := GetUnwrap(ctx, storage, args.Path)
	if err != nil {
		return nil, errors.WithMessagef(err, "failed to get obj")
	}
	if o, ok := storage.(driver.Other); ok {
		return o.Other(ctx, model.OtherArgs{
			Obj:    obj,
			Method: args.Method,
			Data:   args.Data,
		})
	} else {
		return nil, errs.NotImplement
	}
}

var mkdirG singleflight.Group[any]

func MakeDir(ctx context.Context, storage driver.Driver, path string, lazyCache ...bool) error {
	if storage.Config().CheckStatus && storage.GetStorage().Status != WORK {
		return errors.WithMessagef(errs.StorageNotInit, "storage status: %s", storage.GetStorage().Status)
	}
	path = utils.FixAndCleanPath(path)
	key := Key(storage, path)
	_, err, _ := mkdirG.Do(key, func() (any, error) {
		// check if dir exists
		f, err := GetUnwrap(ctx, storage, path)
		if err != nil {
			if errs.IsObjectNotFound(err) {
				parentPath, dirName := stdpath.Split(path)
				err = MakeDir(ctx, storage, parentPath)
				if err != nil {
					return nil, errors.WithMessagef(err, "failed to make parent dir [%s]", parentPath)
				}
				parentDir, err := GetUnwrap(ctx, storage, parentPath)
				// this should not happen
				if err != nil {
					return nil, errors.WithMessagef(err, "failed to get parent dir [%s]", parentPath)
				}

				switch s := storage.(type) {
				case driver.MkdirResult:
					var newObj model.Obj
					newObj, err = s.MakeDir(ctx, parentDir, dirName)
					if err == nil {
						if newObj != nil {
							if !storage.Config().NoCache {
								if dirCache, exist := Cache.dirCache.Get(Key(storage, parentPath)); exist {
									dirCache.UpdateObject("", newObj)
								}
							}
						} else if !utils.IsBool(lazyCache...) {
							Cache.DeleteDirectory(storage, parentPath)
						}
					}
				case driver.Mkdir:
					err = s.MakeDir(ctx, parentDir, dirName)
					if err == nil && !utils.IsBool(lazyCache...) {
						Cache.DeleteDirectory(storage, parentPath)
					}
				default:
					return nil, errs.NotImplement
				}
				return nil, errors.WithStack(err)
			}
			return nil, errors.WithMessage(err, "failed to check if dir exists")
		}
		// dir exists
		if f.IsDir() {
			return nil, nil
		}
		// dir to make is a file
		return nil, errors.New("file exists")
	})
	return err
}

func Move(ctx context.Context, storage driver.Driver, srcPath, dstDirPath string, lazyCache ...bool) error {
	if storage.Config().CheckStatus && storage.GetStorage().Status != WORK {
		return errors.WithMessagef(errs.StorageNotInit, "storage status: %s", storage.GetStorage().Status)
	}
	srcPath = utils.FixAndCleanPath(srcPath)
	srcDirPath := stdpath.Dir(srcPath)
	dstDirPath = utils.FixAndCleanPath(dstDirPath)
	if dstDirPath == srcDirPath {
		return errors.New("move in place")
	}
	srcRawObj, err := Get(ctx, storage, srcPath)
	if err != nil {
		return errors.WithMessage(err, "failed to get src object")
	}
	srcObj := model.UnwrapObj(srcRawObj)
	dstDir, err := GetUnwrap(ctx, storage, dstDirPath)
	if err != nil {
		return errors.WithMessage(err, "failed to get dst dir")
	}

	switch s := storage.(type) {
	case driver.MoveResult:
		var newObj model.Obj
		newObj, err = s.Move(ctx, srcObj, dstDir)
		if err == nil {
			Cache.removeDirectoryObject(storage, srcDirPath, srcRawObj)
			if newObj != nil {
				Cache.addDirectoryObject(storage, dstDirPath, model.WrapObjName(newObj))
			} else if !utils.IsBool(lazyCache...) {
				Cache.DeleteDirectory(storage, dstDirPath)
			}
		}
	case driver.Move:
		err = s.Move(ctx, srcObj, dstDir)
		if err == nil {
			Cache.removeDirectoryObject(storage, srcDirPath, srcRawObj)
			if !utils.IsBool(lazyCache...) {
				Cache.DeleteDirectory(storage, dstDirPath)
			}
		}
	default:
		err = errs.NotImplement
	}

	if !utils.IsBool(lazyCache...) && err == nil && needHandleObjsUpdateHook() {
		if !srcObj.IsDir() {
			go List(context.Background(), storage, dstDirPath, model.ListArgs{Refresh: true})
		} else {
			targetPath := stdpath.Join(dstDirPath, srcObj.GetName())
			var limiter *rate.Limiter
			if l, _ := GetSettingItemByKey(conf.HandleHookRateLimit); l != nil {
				if f, e := strconv.ParseFloat(l.Value, 64); e == nil && f > .0 {
					limiter = rate.NewLimiter(rate.Limit(f), 1)
				}
			}
			go RecursivelyListStorage(context.Background(), storage, targetPath, limiter, nil)
		}
	}

	return errors.WithStack(err)
}

func Rename(ctx context.Context, storage driver.Driver, srcPath, dstName string, lazyCache ...bool) error {
	if storage.Config().CheckStatus && storage.GetStorage().Status != WORK {
		return errors.WithMessagef(errs.StorageNotInit, "storage status: %s", storage.GetStorage().Status)
	}
	srcPath = utils.FixAndCleanPath(srcPath)
	srcRawObj, err := Get(ctx, storage, srcPath)
	if err != nil {
		return errors.WithMessage(err, "failed to get src object")
	}
	srcObj := model.UnwrapObj(srcRawObj)

	switch s := storage.(type) {
	case driver.RenameResult:
		var newObj model.Obj
		newObj, err = s.Rename(ctx, srcObj, dstName)
		if err == nil {
			srcDirPath := stdpath.Dir(srcPath)
			if newObj != nil {
				Cache.updateDirectoryObject(storage, srcDirPath, srcRawObj, model.WrapObjName(newObj))
			} else {
				Cache.removeDirectoryObject(storage, srcDirPath, srcRawObj)
				if !utils.IsBool(lazyCache...) {
					Cache.DeleteDirectory(storage, srcDirPath)
				}
			}
		}
	case driver.Rename:
		err = s.Rename(ctx, srcObj, dstName)
		if err == nil {
			srcDirPath := stdpath.Dir(srcPath)
			Cache.removeDirectoryObject(storage, srcDirPath, srcRawObj)
			if !utils.IsBool(lazyCache...) {
				Cache.DeleteDirectory(storage, srcDirPath)
			}
		}
	default:
		return errs.NotImplement
	}
	return errors.WithStack(err)
}

// Copy Just copy file[s] in a storage
func Copy(ctx context.Context, storage driver.Driver, srcPath, dstDirPath string, lazyCache ...bool) error {
	if storage.Config().CheckStatus && storage.GetStorage().Status != WORK {
		return errors.WithMessagef(errs.StorageNotInit, "storage status: %s", storage.GetStorage().Status)
	}
	srcPath = utils.FixAndCleanPath(srcPath)
	dstDirPath = utils.FixAndCleanPath(dstDirPath)
	if dstDirPath == stdpath.Dir(srcPath) {
		return errors.New("copy in place")
	}
	srcRawObj, err := Get(ctx, storage, srcPath)
	if err != nil {
		return errors.WithMessage(err, "failed to get src object")
	}
	srcObj := model.UnwrapObj(srcRawObj)
	dstDir, err := GetUnwrap(ctx, storage, dstDirPath)
	if err != nil {
		return errors.WithMessage(err, "failed to get dst dir")
	}

	switch s := storage.(type) {
	case driver.CopyResult:
		var newObj model.Obj
		newObj, err = s.Copy(ctx, srcObj, dstDir)
		if err == nil {
			if newObj != nil {
				Cache.addDirectoryObject(storage, dstDirPath, model.WrapObjName(newObj))
			} else if !utils.IsBool(lazyCache...) {
				Cache.DeleteDirectory(storage, dstDirPath)
			}
		}
	case driver.Copy:
		err = s.Copy(ctx, srcObj, dstDir)
		if err == nil {
			if !utils.IsBool(lazyCache...) {
				Cache.DeleteDirectory(storage, dstDirPath)
			}
		}
	default:
		err = errs.NotImplement
	}

	if !utils.IsBool(lazyCache...) && err == nil && needHandleObjsUpdateHook() {
		if !srcObj.IsDir() {
			go List(context.Background(), storage, dstDirPath, model.ListArgs{Refresh: true})
		} else {
			targetPath := stdpath.Join(dstDirPath, srcObj.GetName())
			var limiter *rate.Limiter
			if l, _ := GetSettingItemByKey(conf.HandleHookRateLimit); l != nil {
				if f, e := strconv.ParseFloat(l.Value, 64); e == nil && f > .0 {
					limiter = rate.NewLimiter(rate.Limit(f), 1)
				}
			}
			go RecursivelyListStorage(context.Background(), storage, targetPath, limiter, nil)
		}
	}

	return errors.WithStack(err)
}

func Remove(ctx context.Context, storage driver.Driver, path string) error {
	if storage.Config().CheckStatus && storage.GetStorage().Status != WORK {
		return errors.WithMessagef(errs.StorageNotInit, "storage status: %s", storage.GetStorage().Status)
	}
	if utils.PathEqual(path, "/") {
		return errors.New("delete root folder is not allowed, please goto the manage page to delete the storage instead")
	}
	path = utils.FixAndCleanPath(path)
	rawObj, err := Get(ctx, storage, path)
	if err != nil {
		// if object not found, it's ok
		if errs.IsObjectNotFound(err) {
			log.Debugf("%s have been removed", path)
			return nil
		}
		return errors.WithMessage(err, "failed to get object")
	}
	dirPath := stdpath.Dir(path)

	switch s := storage.(type) {
	case driver.Remove:
		err = s.Remove(ctx, model.UnwrapObj(rawObj))
		if err == nil {
			Cache.removeDirectoryObject(storage, dirPath, rawObj)
		}
	default:
		return errs.NotImplement
	}
	return errors.WithStack(err)
}

func Put(ctx context.Context, storage driver.Driver, dstDirPath string, file model.FileStreamer, up driver.UpdateProgress, lazyCache ...bool) error {
	close := file.Close
	defer func() {
		if err := close(); err != nil {
			log.Errorf("failed to close file streamer, %v", err)
		}
	}()
	if storage.Config().CheckStatus && storage.GetStorage().Status != WORK {
		return errors.WithMessagef(errs.StorageNotInit, "storage status: %s", storage.GetStorage().Status)
	}
	// UrlTree PUT
	if storage.Config().OnlyIndices {
		var link string
		dstDirPath, link = urlTreeSplitLineFormPath(stdpath.Join(dstDirPath, file.GetName()))
		file = &stream.FileStream{Obj: &model.Object{Name: link}}
	}
	// if file exist and size = 0, delete it
	dstDirPath = utils.FixAndCleanPath(dstDirPath)
	dstPath := stdpath.Join(dstDirPath, file.GetName())
	tempName := file.GetName() + ".openlist_to_delete"
	tempPath := stdpath.Join(dstDirPath, tempName)
	fi, err := GetUnwrap(ctx, storage, dstPath)
	if err == nil {
		if fi.GetSize() == 0 {
			err = Remove(ctx, storage, dstPath)
			if err != nil {
				return errors.WithMessagef(err, "while uploading, failed remove existing file which size = 0")
			}
		} else if storage.Config().NoOverwriteUpload {
			// try to rename old obj
			err = Rename(ctx, storage, dstPath, tempName)
			if err != nil {
				return err
			}
		} else {
			file.SetExist(fi)
		}
	}
	err = MakeDir(ctx, storage, dstDirPath)
	if err != nil {
		return errors.WithMessagef(err, "failed to make dir [%s]", dstDirPath)
	}
	parentDir, err := GetUnwrap(ctx, storage, dstDirPath)
	// this should not happen
	if err != nil {
		return errors.WithMessagef(err, "failed to get dir [%s]", dstDirPath)
	}
	// if up is nil, set a default to prevent panic
	if up == nil {
		up = func(p float64) {}
	}

	// 如果小于0，则通过缓存获取完整大小，可能发生于流式上传
	if file.GetSize() < 0 {
		log.Warnf("file size < 0, try to get full size from cache")
		file.CacheFullAndWriter(nil, nil)
	}
	switch s := storage.(type) {
	case driver.PutResult:
		var newObj model.Obj
		newObj, err = s.Put(ctx, parentDir, file, up)
		if err == nil {
			Cache.linkCache.DeleteKey(Key(storage, dstPath))
			if newObj != nil {
				Cache.addDirectoryObject(storage, dstDirPath, model.WrapObjName(newObj))
			} else if !utils.IsBool(lazyCache...) {
				Cache.DeleteDirectory(storage, dstDirPath)
			}
		}
	case driver.Put:
		err = s.Put(ctx, parentDir, file, up)
		if err == nil {
			Cache.linkCache.DeleteKey(Key(storage, dstPath))
			if !utils.IsBool(lazyCache...) {
				Cache.DeleteDirectory(storage, dstDirPath)
			}
		}
	default:
		return errs.NotImplement
	}
	log.Debugf("put file [%s] done", file.GetName())
	if storage.Config().NoOverwriteUpload && fi != nil && fi.GetSize() > 0 {
		if err != nil {
			// upload failed, recover old obj
			err := Rename(ctx, storage, tempPath, file.GetName())
			if err != nil {
				log.Errorf("failed recover old obj: %+v", err)
			}
		} else {
			// upload success, remove old obj
			err = Remove(ctx, storage, tempPath)
		}
	}
	if !utils.IsBool(lazyCache...) && err == nil && needHandleObjsUpdateHook() {
		go List(context.Background(), storage, dstDirPath, model.ListArgs{Refresh: true})
	}
	return errors.WithStack(err)
}

func PutURL(ctx context.Context, storage driver.Driver, dstDirPath, dstName, url string, lazyCache ...bool) error {
	if storage.Config().CheckStatus && storage.GetStorage().Status != WORK {
		return errors.WithMessagef(errs.StorageNotInit, "storage status: %s", storage.GetStorage().Status)
	}
	dstDirPath = utils.FixAndCleanPath(dstDirPath)
	dstPath := stdpath.Join(dstDirPath, dstName)
	_, err := GetUnwrap(ctx, storage, dstPath)
	if err == nil {
		return errors.WithStack(errs.ObjectAlreadyExists)
	}
	err = MakeDir(ctx, storage, dstDirPath)
	if err != nil {
		return errors.WithMessagef(err, "failed to make dir [%s]", dstDirPath)
	}
	dstDir, err := GetUnwrap(ctx, storage, dstDirPath)
	if err != nil {
		return errors.WithMessagef(err, "failed to get dir [%s]", dstDirPath)
	}
	switch s := storage.(type) {
	case driver.PutURLResult:
		var newObj model.Obj
		newObj, err = s.PutURL(ctx, dstDir, dstName, url)
		if err == nil {
			Cache.linkCache.DeleteKey(Key(storage, dstPath))
			if newObj != nil {
				Cache.addDirectoryObject(storage, dstDirPath, model.WrapObjName(newObj))
			} else if !utils.IsBool(lazyCache...) {
				Cache.DeleteDirectory(storage, dstDirPath)
			}
		}
	case driver.PutURL:
		err = s.PutURL(ctx, dstDir, dstName, url)
		if err == nil {
			Cache.linkCache.DeleteKey(Key(storage, dstPath))
			if !utils.IsBool(lazyCache...) {
				Cache.DeleteDirectory(storage, dstDirPath)
			}
		}
	default:
		return errors.WithStack(errs.NotImplement)
	}
	if !utils.IsBool(lazyCache...) && err == nil && needHandleObjsUpdateHook() {
		go List(context.Background(), storage, dstDirPath, model.ListArgs{Refresh: true})
	}
	log.Debugf("put url [%s](%s) done", dstName, url)
	return errors.WithStack(err)
}

func GetDirectUploadTools(storage driver.Driver) []string {
	du, ok := storage.(driver.DirectUploader)
	if !ok {
		return nil
	}
	if storage.Config().CheckStatus && storage.GetStorage().Status != WORK {
		return nil
	}
	return du.GetDirectUploadTools()
}

func GetDirectUploadInfo(ctx context.Context, tool string, storage driver.Driver, dstDirPath, dstName string, fileSize int64) (any, error) {
	du, ok := storage.(driver.DirectUploader)
	if !ok {
		return nil, errors.WithStack(errs.NotImplement)
	}
	if storage.Config().CheckStatus && storage.GetStorage().Status != WORK {
		return nil, errors.WithMessagef(errs.StorageNotInit, "storage status: %s", storage.GetStorage().Status)
	}
	dstDirPath = utils.FixAndCleanPath(dstDirPath)
	dstPath := stdpath.Join(dstDirPath, dstName)
	_, err := GetUnwrap(ctx, storage, dstPath)
	if err == nil {
		return nil, errors.WithStack(errs.ObjectAlreadyExists)
	}
	err = MakeDir(ctx, storage, dstDirPath)
	if err != nil {
		return nil, errors.WithMessagef(err, "failed to make dir [%s]", dstDirPath)
	}
	dstDir, err := GetUnwrap(ctx, storage, dstDirPath)
	if err != nil {
		return nil, errors.WithMessagef(err, "failed to get dir [%s]", dstDirPath)
	}
	info, err := du.GetDirectUploadInfo(ctx, tool, dstDir, dstName, fileSize)
	if err != nil {
		return nil, errors.WithStack(err)
	}
	return info, nil
}

func needHandleObjsUpdateHook() bool {
	needHandle, _ := GetSettingItemByKey(conf.HandleHookAfterWriting)
	return needHandle != nil && (needHandle.Value == "true" || needHandle.Value == "1")
}<|MERGE_RESOLUTION|>--- conflicted
+++ resolved
@@ -4,10 +4,7 @@
 	"context"
 	stdpath "path"
 	"strconv"
-<<<<<<< HEAD
 	"strings"
-=======
->>>>>>> aa228840
 	"time"
 
 	"github.com/OpenListTeam/OpenList/v4/internal/conf"
