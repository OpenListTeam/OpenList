package op

import (
	"context"
	stdpath "path"
	"strconv"
	"strings"
	"time"

	"github.com/OpenListTeam/OpenList/v4/internal/conf"
	"github.com/OpenListTeam/OpenList/v4/internal/driver"
	"github.com/OpenListTeam/OpenList/v4/internal/errs"
	"github.com/OpenListTeam/OpenList/v4/internal/model"
	"github.com/OpenListTeam/OpenList/v4/internal/stream"
	"github.com/OpenListTeam/OpenList/v4/pkg/singleflight"
	"github.com/OpenListTeam/OpenList/v4/pkg/utils"
	"github.com/bmatcuk/doublestar/v4"
	"github.com/pkg/errors"
	log "github.com/sirupsen/logrus"
	"golang.org/x/time/rate"
)

var listG singleflight.Group[[]model.Obj]

// List files in storage, not contains virtual file
func List(ctx context.Context, storage driver.Driver, path string, args model.ListArgs) ([]model.Obj, error) {
	return list(ctx, storage, path, args, nil)
}

func list(ctx context.Context, storage driver.Driver, path string, args model.ListArgs, resultValidator func([]model.Obj) error) ([]model.Obj, error) {
	if storage.Config().CheckStatus && storage.GetStorage().Status != WORK {
		return nil, errors.WithMessagef(errs.StorageNotInit, "storage status: %s", storage.GetStorage().Status)
	}
	path = utils.FixAndCleanPath(path)
	log.Debugf("op.List %s", path)
	key := Key(storage, path)
	if !args.Refresh {
		if dirCache, exists := Cache.dirCache.Get(key); exists {
			log.Debugf("use cache when list %s", path)
			objs := dirCache.GetSortedObjects(storage)
			if resultValidator != nil {
				if err := resultValidator(objs); err == nil {
					return objs, nil
				}
			} else {
				return objs, nil
			}
		}
	}

	objs, err, _ := listG.Do(key, func() ([]model.Obj, error) {
		dir, err := GetUnwrap(ctx, storage, path)
		if err != nil {
			return nil, errors.WithMessage(err, "failed get dir")
		}
		log.Debugf("list dir: %+v", dir)
		if !dir.IsDir() {
			return nil, errors.WithStack(errs.NotFolder)
		}
		files, err := storage.List(ctx, dir, args)
		if err != nil {
			return nil, errors.Wrapf(err, "failed to list objs")
		}
		// warp obj name
<<<<<<< HEAD
		model.WrapObjsName(files)
		// call hooks
		go func(reqPath string, files []model.Obj) {
			HandleObjsUpdateHook(context.WithoutCancel(ctx), reqPath, files)
		}(utils.GetFullPath(utils.GetActualMountPath(storage.GetStorage().MountPath), path), files)

=======
		wrapObjsName(storage, files)
>>>>>>> d31e1a33
		// sort objs
		if storage.Config().LocalSort {
			model.SortFiles(files, storage.GetStorage().OrderBy, storage.GetStorage().OrderDirection)
		}
		model.ExtractFolder(files, storage.GetStorage().ExtractFolder)

		if !args.SkipHook {
			// call hooks
			go func(reqPath string, files []model.Obj) {
				HandleObjsUpdateHook(context.WithoutCancel(ctx), reqPath, files)
			}(utils.GetFullPath(storage.GetStorage().MountPath, path), files)
		}

		if !storage.Config().NoCache {
			if len(files) > 0 {
				log.Debugf("set cache: %s => %+v", key, files)

				ttl := storage.GetStorage().CacheExpiration

				customCachePolicies := storage.GetStorage().CustomCachePolicies
				if len(customCachePolicies) > 0 {
					configPolicies := strings.Split(customCachePolicies, "\n")
					for _, configPolicy := range configPolicies {
						policy := strings.Split(strings.TrimSpace(configPolicy), ":")
						if len(policy) != 2 {
							log.Warnf("Malformed custom cache policy entry: %s in storage %s for path %s. Expected format: pattern:ttl", configPolicy, storage.GetStorage().MountPath, path)
							continue
						}
						if match, err1 := doublestar.Match(policy[0], path); err1 != nil {
							log.Warnf("Invalid glob pattern in custom cache policy: %s, error: %v", policy[0], err1)
							continue
						} else if !match {
							continue
						}

						if configTtl, err1 := strconv.ParseInt(policy[1], 10, 64); err1 == nil {
							ttl = int(configTtl)
							break
						}
					}
				}

				duration := time.Minute * time.Duration(ttl)
				Cache.dirCache.SetWithTTL(key, newDirectoryCache(files), duration)
			} else {
				log.Debugf("del cache: %s", key)
				Cache.deleteDirectoryTree(key)
			}
		}
		return files, nil
	})
	if err != nil {
		return nil, err
	}
	if resultValidator != nil {
		if err := resultValidator(objs); err != nil {
			return nil, err
		}
	}
	return objs, nil
}

// Get object from list of files
func Get(ctx context.Context, storage driver.Driver, path string, excludeTempObj ...bool) (model.Obj, error) {
	if storage.Config().CheckStatus && storage.GetStorage().Status != WORK {
		return nil, errors.WithMessagef(errs.StorageNotInit, "storage status: %s", storage.GetStorage().Status)
	}
	path = utils.FixAndCleanPath(path)
	log.Debugf("op.Get %s", path)

	// is root folder
	if path == "/" {
		if getRooter, ok := storage.(driver.GetRooter); ok {
			rootObj, err := getRooter.GetRoot(ctx)
			if err != nil {
				return nil, errors.WithMessage(err, "failed get root obj")
			}
			return rootObj, nil
		}
		switch r := storage.GetAddition().(type) {
		case driver.IRootId:
			return &model.Object{
				ID:       r.GetRootId(),
				Name:     RootName,
				Modified: storage.GetStorage().Modified,
				IsFolder: true,
			}, nil
		case driver.IRootPath:
			return &model.Object{
				Path:     r.GetRootPath(),
				Name:     RootName,
				Modified: storage.GetStorage().Modified,
				IsFolder: true,
			}, nil
		}
		return nil, errors.New("please implement GetRooter or IRootPath or IRootId interface")
	}

	// try get from cache first
	dir, name := stdpath.Split(path)
	dirCache, dirCacheExists := Cache.dirCache.Get(Key(storage, dir))
	refreshList := false
	excludeTemp := utils.IsBool(excludeTempObj...)
	if dirCacheExists {
		files := dirCache.GetSortedObjects(storage)
		for _, f := range files {
			if f.GetName() == name {
				if excludeTemp && model.ObjHasMask(f, model.Temp) {
					refreshList = true
					break
				}
				return f, nil
			}
		}
	}

	// get the obj directly without list so that we can reduce the io
	if g, ok := storage.(driver.Getter); ok {
		obj, err := g.Get(ctx, path)
		if err == nil {
			return obj, nil
		}
		if !errs.IsNotImplementError(err) && !errs.IsNotSupportError(err) {
			return nil, errors.WithMessage(err, "failed to get obj")
		}
	}

	if !dirCacheExists || refreshList {
		var obj model.Obj
		list(ctx, storage, dir, model.ListArgs{Refresh: refreshList}, func(objs []model.Obj) error {
			for _, f := range objs {
				if f.GetName() == name {
					if excludeTemp && model.ObjHasMask(f, model.Temp) {
						return errs.ObjectNotFound
					}
					obj = f
					return nil
				}
			}
			return nil
		})
		if obj != nil {
			return obj, nil
		}
	}
	log.Debugf("cant find obj with name: %s", name)
	return nil, errors.WithStack(errs.ObjectNotFound)
}

func GetUnwrap(ctx context.Context, storage driver.Driver, path string) (model.Obj, error) {
	obj, err := Get(ctx, storage, path, true)
	if err != nil {
		return nil, err
	}
	return model.UnwrapObjName(obj), err
}

var linkG = singleflight.Group[*objWithLink]{}

// Link get link, if is an url. should have an expiry time
func Link(ctx context.Context, storage driver.Driver, path string, args model.LinkArgs) (*model.Link, model.Obj, error) {
	if storage.Config().CheckStatus && storage.GetStorage().Status != WORK {
		return nil, nil, errors.WithMessagef(errs.StorageNotInit, "storage status: %s", storage.GetStorage().Status)
	}

	mode := storage.Config().LinkCacheMode
	if mode == -1 {
		mode = storage.(driver.LinkCacheModeResolver).ResolveLinkCacheMode(path)
	}
	typeKey := args.Type
	if mode&driver.LinkCacheIP == driver.LinkCacheIP {
		typeKey += "/" + args.IP
	}
	if mode&driver.LinkCacheUA == driver.LinkCacheUA {
		typeKey += "/" + args.Header.Get("User-Agent")
	}
	key := Key(storage, path)
	if ol, exists := Cache.linkCache.GetType(key, typeKey); exists {
		if ol.link.Expiration != nil ||
			ol.link.SyncClosers.AcquireReference() || !ol.link.RequireReference {
			return ol.link, ol.obj, nil
		}
	}

	fn := func() (*objWithLink, error) {
		file, err := GetUnwrap(ctx, storage, path)
		if err != nil {
			return nil, errors.WithMessage(err, "failed to get file")
		}
		if file.IsDir() {
			return nil, errors.WithStack(errs.NotFile)
		}

		link, err := storage.Link(ctx, file, args)
		if err != nil {
			return nil, errors.Wrapf(err, "failed get link")
		}
		ol := &objWithLink{link: link, obj: file}
		if link.Expiration != nil {
			Cache.linkCache.SetTypeWithTTL(key, typeKey, ol, *link.Expiration)
		} else {
			Cache.linkCache.SetTypeWithExpirable(key, typeKey, ol, &link.SyncClosers)
		}
		return ol, nil
	}
	for {
		ol, err, _ := linkG.Do(key+"/"+typeKey, fn)
		if err != nil {
			return nil, nil, err
		}
		if ol.link.SyncClosers.AcquireReference() || !ol.link.RequireReference {
			return ol.link, ol.obj, nil
		}
	}
}

// Other api
func Other(ctx context.Context, storage driver.Driver, args model.FsOtherArgs) (any, error) {
	if storage.Config().CheckStatus && storage.GetStorage().Status != WORK {
		return nil, errors.WithMessagef(errs.StorageNotInit, "storage status: %s", storage.GetStorage().Status)
	}
	o, ok := storage.(driver.Other)
	if !ok {
		return nil, errs.NotImplement
	}
	obj, err := GetUnwrap(ctx, storage, args.Path)
	if err != nil {
		return nil, errors.WithMessagef(err, "failed to get obj")
	}
	return o.Other(ctx, model.OtherArgs{
		Obj:    obj,
		Method: args.Method,
		Data:   args.Data,
	})
}

var mkdirG singleflight.Group[any]

func MakeDir(ctx context.Context, storage driver.Driver, path string) error {
	if storage.Config().CheckStatus && storage.GetStorage().Status != WORK {
		return errors.WithMessagef(errs.StorageNotInit, "storage status: %s", storage.GetStorage().Status)
	}
	path = utils.FixAndCleanPath(path)
	key := Key(storage, path)
	_, err, _ := mkdirG.Do(key, func() (any, error) {
		// check if dir exists
		f, err := Get(ctx, storage, path)
		if err == nil {
			if f.IsDir() {
				return nil, nil
			}
			return nil, errors.New("file exists")
		}
		if !errs.IsObjectNotFound(err) {
			return nil, errors.WithMessage(err, "failed to check if dir exists")
		}
		parentPath, dirName := stdpath.Split(path)
		if err = MakeDir(ctx, storage, parentPath); err != nil {
			return nil, errors.WithMessagef(err, "failed to make parent dir [%s]", parentPath)
		}
		parentDir, err := GetUnwrap(ctx, storage, parentPath)
		// this should not happen
		if err != nil {
			return nil, errors.WithMessagef(err, "failed to get parent dir [%s]", parentPath)
		}

		var newObj model.Obj
		switch s := storage.(type) {
		case driver.MkdirResult:
			newObj, err = s.MakeDir(ctx, parentDir, dirName)
		case driver.Mkdir:
			err = s.MakeDir(ctx, parentDir, dirName)
		default:
			return nil, errs.NotImplement
		}
		if err != nil {
			return nil, errors.WithStack(err)
		}
		if storage.Config().NoCache {
			return nil, nil
		}
		if dirCache, exist := Cache.dirCache.Get(Key(storage, parentPath)); exist {
			if newObj == nil {
				t := time.Now()
				newObj = model.ObjAddMask(&model.Object{
					Name:     dirName,
					IsFolder: true,
					Modified: t,
					Ctime:    t,
				}, model.Temp)
			}
			dirCache.UpdateObject("", wrapObjName(storage, newObj))
		}
		return nil, nil
	})
	return err
}

func Move(ctx context.Context, storage driver.Driver, srcPath, dstDirPath string) error {
	if storage.Config().CheckStatus && storage.GetStorage().Status != WORK {
		return errors.WithMessagef(errs.StorageNotInit, "storage status: %s", storage.GetStorage().Status)
	}
	srcPath = utils.FixAndCleanPath(srcPath)
	if utils.PathEqual(srcPath, "/") {
		return errors.New("move root folder is not allowed")
	}
	srcDirPath := stdpath.Dir(srcPath)
	dstDirPath = utils.FixAndCleanPath(dstDirPath)
	if dstDirPath == srcDirPath {
		return errors.New("move in place")
	}
	srcRawObj, err := Get(ctx, storage, srcPath, true)
	if err != nil {
		return errors.WithMessage(err, "failed to get src object")
	}
	srcObj := model.UnwrapObjName(srcRawObj)
	dstDir, err := GetUnwrap(ctx, storage, dstDirPath)
	if err != nil {
		return errors.WithMessage(err, "failed to get dst dir")
	}

	var newObj model.Obj
	switch s := storage.(type) {
	case driver.MoveResult:
		newObj, err = s.Move(ctx, srcObj, dstDir)
	case driver.Move:
		err = s.Move(ctx, srcObj, dstDir)
	default:
		err = errs.NotImplement
	}
	if err != nil {
		return errors.WithStack(err)
	}

	srcKey := Key(storage, srcDirPath)
	dstKey := Key(storage, dstDirPath)
	if !srcRawObj.IsDir() {
		Cache.linkCache.DeleteKey(stdpath.Join(srcKey, srcRawObj.GetName()))
		Cache.linkCache.DeleteKey(stdpath.Join(dstKey, srcRawObj.GetName()))
	}
	if !storage.Config().NoCache {
		if cache, exist := Cache.dirCache.Get(srcKey); exist {
			if srcRawObj.IsDir() {
				Cache.deleteDirectoryTree(stdpath.Join(srcKey, srcRawObj.GetName()))
			}
			cache.RemoveObject(srcRawObj.GetName())
		}
		if cache, exist := Cache.dirCache.Get(dstKey); exist {
			if newObj == nil {
				newObj = model.ObjAddMask(srcObj, model.Temp)
			}
			cache.UpdateObject(srcRawObj.GetName(), wrapObjName(storage, newObj))
		}
	}

	if ctx.Value(conf.SkipHookKey) != nil || !needHandleObjsUpdateHook() {
		return nil
	}
	if !srcObj.IsDir() {
		go objsUpdateHook(context.WithoutCancel(ctx), storage, dstDirPath, false)
	} else {
		go objsUpdateHook(context.WithoutCancel(ctx), storage, stdpath.Join(dstDirPath, srcObj.GetName()), true)
	}
	return nil
}

func Rename(ctx context.Context, storage driver.Driver, srcPath, dstName string) error {
	if storage.Config().CheckStatus && storage.GetStorage().Status != WORK {
		return errors.WithMessagef(errs.StorageNotInit, "storage status: %s", storage.GetStorage().Status)
	}
	srcPath = utils.FixAndCleanPath(srcPath)
	if utils.PathEqual(srcPath, "/") {
		return errors.New("rename root folder is not allowed")
	}
	srcRawObj, err := Get(ctx, storage, srcPath, true)
	if err != nil {
		return errors.WithMessage(err, "failed to get src object")
	}
	srcObj := model.UnwrapObjName(srcRawObj)

	var newObj model.Obj
	switch s := storage.(type) {
	case driver.RenameResult:
		newObj, err = s.Rename(ctx, srcObj, dstName)
	case driver.Rename:
		err = s.Rename(ctx, srcObj, dstName)
	default:
		return errs.NotImplement
	}
	if err != nil {
		return errors.WithStack(err)
	}
	if newObj == nil {
		newObj = model.ObjAddMask(&model.ObjWrapName{Name: dstName, Obj: srcObj}, model.Temp)
	}
	Cache.updateDirectoryObject(storage, stdpath.Dir(srcPath), srcRawObj, wrapObjName(storage, newObj))

	if ctx.Value(conf.SkipHookKey) != nil || !needHandleObjsUpdateHook() {
		return nil
	}
	dstDirPath := stdpath.Dir(srcPath)
	if !srcObj.IsDir() {
		go objsUpdateHook(context.WithoutCancel(ctx), storage, dstDirPath, false)
	} else {
		go objsUpdateHook(context.WithoutCancel(ctx), storage, stdpath.Join(dstDirPath, srcObj.GetName()), true)
	}
	return nil
}

// Copy Just copy file[s] in a storage
func Copy(ctx context.Context, storage driver.Driver, srcPath, dstDirPath string) error {
	if storage.Config().CheckStatus && storage.GetStorage().Status != WORK {
		return errors.WithMessagef(errs.StorageNotInit, "storage status: %s", storage.GetStorage().Status)
	}
	srcPath = utils.FixAndCleanPath(srcPath)
	dstDirPath = utils.FixAndCleanPath(dstDirPath)
	if dstDirPath == stdpath.Dir(srcPath) {
		return errors.New("copy in place")
	}
	srcRawObj, err := Get(ctx, storage, srcPath, true)
	if err != nil {
		return errors.WithMessage(err, "failed to get src object")
	}
	srcObj := model.UnwrapObjName(srcRawObj)
	dstDir, err := GetUnwrap(ctx, storage, dstDirPath)
	if err != nil {
		return errors.WithMessage(err, "failed to get dst dir")
	}

	var newObj model.Obj
	switch s := storage.(type) {
	case driver.CopyResult:
		newObj, err = s.Copy(ctx, srcObj, dstDir)
	case driver.Copy:
		err = s.Copy(ctx, srcObj, dstDir)
	default:
		err = errs.NotImplement
	}
	if err != nil {
		return errors.WithStack(err)
	}

	dstKey := Key(storage, dstDirPath)
	if !srcRawObj.IsDir() {
		Cache.linkCache.DeleteKey(stdpath.Join(dstKey, srcRawObj.GetName()))
	}
	if !storage.Config().NoCache {
		if cache, exist := Cache.dirCache.Get(dstKey); exist {
			if newObj == nil {
				newObj = model.ObjAddMask(srcObj, model.Temp)
			}
			cache.UpdateObject(srcRawObj.GetName(), wrapObjName(storage, newObj))
		}
	}

	if ctx.Value(conf.SkipHookKey) != nil || !needHandleObjsUpdateHook() {
		return nil
	}
	if !srcObj.IsDir() {
		go objsUpdateHook(context.WithoutCancel(ctx), storage, dstDirPath, false)
	} else {
		go objsUpdateHook(context.WithoutCancel(ctx), storage, stdpath.Join(dstDirPath, srcObj.GetName()), true)
	}
	return nil
}

func Remove(ctx context.Context, storage driver.Driver, path string) error {
	if storage.Config().CheckStatus && storage.GetStorage().Status != WORK {
		return errors.WithMessagef(errs.StorageNotInit, "storage status: %s", storage.GetStorage().Status)
	}
	path = utils.FixAndCleanPath(path)
	if utils.PathEqual(path, "/") {
		return errors.New("delete root folder is not allowed")
	}
	rawObj, err := Get(ctx, storage, path, true)
	if err != nil {
		// if object not found, it's ok
		if errs.IsObjectNotFound(err) {
			log.Debugf("%s have been removed", path)
			return nil
		}
		return errors.WithMessage(err, "failed to get object")
	}
	dirPath := stdpath.Dir(path)

	switch s := storage.(type) {
	case driver.Remove:
		err = s.Remove(ctx, model.UnwrapObjName(rawObj))
		if err == nil {
			Cache.removeDirectoryObject(storage, dirPath, rawObj)
		}
	default:
		return errs.NotImplement
	}
	return errors.WithStack(err)
}

func Put(ctx context.Context, storage driver.Driver, dstDirPath string, file model.FileStreamer, up driver.UpdateProgress) error {
	defer func() {
		if err := file.Close(); err != nil {
			log.Errorf("failed to close file streamer, %v", err)
		}
	}()
	if storage.Config().CheckStatus && storage.GetStorage().Status != WORK {
		return errors.WithMessagef(errs.StorageNotInit, "storage status: %s", storage.GetStorage().Status)
	}
	// UrlTree PUT
	if storage.Config().OnlyIndices {
		var link string
		dstDirPath, link = urlTreeSplitLineFormPath(stdpath.Join(dstDirPath, file.GetName()))
		file = &stream.FileStream{Obj: &model.Object{Name: link}, Closers: utils.Closers{file}}
	}
	// if file exist and size = 0, delete it
	dstDirPath = utils.FixAndCleanPath(dstDirPath)
	dstPath := stdpath.Join(dstDirPath, file.GetName())
	tempName := file.GetName() + ".openlist_to_delete"
	tempPath := stdpath.Join(dstDirPath, tempName)
	fi, err := GetUnwrap(ctx, storage, dstPath)
	if err == nil {
		if fi.GetSize() == 0 {
			err = Remove(ctx, storage, dstPath)
			if err != nil {
				return errors.WithMessagef(err, "while uploading, failed remove existing file which size = 0")
			}
		} else if storage.Config().NoOverwriteUpload {
			// try to rename old obj
			err = Rename(ctx, storage, dstPath, tempName)
			if err != nil {
				return err
			}
		} else {
			file.SetExist(fi)
		}
	}
	err = MakeDir(ctx, storage, dstDirPath)
	if err != nil {
		return errors.WithMessagef(err, "failed to make dir [%s]", dstDirPath)
	}
	parentDir, err := GetUnwrap(ctx, storage, dstDirPath)
	// this should not happen
	if err != nil {
		return errors.WithMessagef(err, "failed to get dir [%s]", dstDirPath)
	}
	// if up is nil, set a default to prevent panic
	if up == nil {
		up = func(p float64) {}
	}

	// 如果小于0，则通过缓存获取完整大小，可能发生于流式上传
	if file.GetSize() < 0 {
		log.Warnf("file size < 0, try to get full size from cache")
		file.CacheFullAndWriter(nil, nil)
	}

	var newObj model.Obj
	switch s := storage.(type) {
	case driver.PutResult:
		newObj, err = s.Put(ctx, parentDir, file, up)
	case driver.Put:
		err = s.Put(ctx, parentDir, file, up)
	default:
		return errs.NotImplement
	}
	if err == nil {
		Cache.linkCache.DeleteKey(Key(storage, dstPath))
		if !storage.Config().NoCache {
			if cache, exist := Cache.dirCache.Get(Key(storage, dstDirPath)); exist {
				if newObj == nil {
					newObj = model.ObjAddMask(&model.Object{
						Name:     file.GetName(),
						Size:     file.GetSize(),
						Modified: file.ModTime(),
						Ctime:    file.CreateTime(),
					}, model.Temp)
				}
				newObj = wrapObjName(storage, newObj)
				cache.UpdateObject(newObj.GetName(), newObj)
			}
		}

		if ctx.Value(conf.SkipHookKey) == nil && needHandleObjsUpdateHook() {
			go objsUpdateHook(context.WithoutCancel(ctx), storage, dstDirPath, false)
		}
	}
	log.Debugf("put file [%s] done", file.GetName())
	if storage.Config().NoOverwriteUpload && fi != nil && fi.GetSize() > 0 {
		if err != nil {
			// upload failed, recover old obj
			err := Rename(ctx, storage, tempPath, file.GetName())
			if err != nil {
				log.Errorf("failed recover old obj: %+v", err)
			}
		} else {
			// upload success, remove old obj
			err = Remove(ctx, storage, tempPath)
		}
	}
	return errors.WithStack(err)
}

func PutURL(ctx context.Context, storage driver.Driver, dstDirPath, dstName, url string) error {
	if storage.Config().CheckStatus && storage.GetStorage().Status != WORK {
		return errors.WithMessagef(errs.StorageNotInit, "storage status: %s", storage.GetStorage().Status)
	}
	dstDirPath = utils.FixAndCleanPath(dstDirPath)
	dstPath := stdpath.Join(dstDirPath, dstName)

	if _, err := Get(ctx, storage, dstPath); err == nil {
		return errors.WithStack(errs.ObjectAlreadyExists)
	}
	err := MakeDir(ctx, storage, dstDirPath)
	if err != nil {
		return errors.WithMessagef(err, "failed to make dir [%s]", dstDirPath)
	}
	dstDir, err := GetUnwrap(ctx, storage, dstDirPath)
	if err != nil {
		return errors.WithMessagef(err, "failed to get dir [%s]", dstDirPath)
	}
	var newObj model.Obj
	switch s := storage.(type) {
	case driver.PutURLResult:
		newObj, err = s.PutURL(ctx, dstDir, dstName, url)
	case driver.PutURL:
		err = s.PutURL(ctx, dstDir, dstName, url)
	default:
		return errors.WithStack(errs.NotImplement)
	}
	if err == nil {
		Cache.linkCache.DeleteKey(Key(storage, dstPath))
		if !storage.Config().NoCache {
			if cache, exist := Cache.dirCache.Get(Key(storage, dstDirPath)); exist {
				if newObj == nil {
					t := time.Now()
					newObj = model.ObjAddMask(&model.Object{
						Name:     dstName,
						Modified: t,
						Ctime:    t,
					}, model.Temp)
				}
				newObj = wrapObjName(storage, newObj)
				cache.UpdateObject(newObj.GetName(), newObj)
			}

			if ctx.Value(conf.SkipHookKey) == nil && needHandleObjsUpdateHook() {
				go objsUpdateHook(context.WithoutCancel(ctx), storage, dstDirPath, false)
			}
		}
	}
	log.Debugf("put url [%s](%s) done", dstName, url)
	return errors.WithStack(err)
}

func GetDirectUploadTools(storage driver.Driver) []string {
	du, ok := storage.(driver.DirectUploader)
	if !ok {
		return nil
	}
	if storage.Config().CheckStatus && storage.GetStorage().Status != WORK {
		return nil
	}
	return du.GetDirectUploadTools()
}

func GetDirectUploadInfo(ctx context.Context, tool string, storage driver.Driver, dstDirPath, dstName string, fileSize int64) (any, error) {
	du, ok := storage.(driver.DirectUploader)
	if !ok {
		return nil, errors.WithStack(errs.NotImplement)
	}
	if storage.Config().CheckStatus && storage.GetStorage().Status != WORK {
		return nil, errors.WithMessagef(errs.StorageNotInit, "storage status: %s", storage.GetStorage().Status)
	}
	dstDirPath = utils.FixAndCleanPath(dstDirPath)
	dstPath := stdpath.Join(dstDirPath, dstName)
	_, err := Get(ctx, storage, dstPath)
	if err == nil {
		return nil, errors.WithStack(errs.ObjectAlreadyExists)
	}
	err = MakeDir(ctx, storage, dstDirPath)
	if err != nil {
		return nil, errors.WithMessagef(err, "failed to make dir [%s]", dstDirPath)
	}
	dstDir, err := GetUnwrap(ctx, storage, dstDirPath)
	if err != nil {
		return nil, errors.WithMessagef(err, "failed to get dir [%s]", dstDirPath)
	}
	info, err := du.GetDirectUploadInfo(ctx, tool, dstDir, dstName, fileSize)
	if err != nil {
		return nil, errors.WithStack(err)
	}
	return info, nil
}

func objsUpdateHook(ctx context.Context, storage driver.Driver, dirPath string, recursive bool) {
	files, err := List(ctx, storage, dirPath, model.ListArgs{SkipHook: true})
	if err != nil {
		return
	}
	if !recursive {
		HandleObjsUpdateHook(ctx, utils.GetFullPath(storage.GetStorage().MountPath, dirPath), files)
		return
	}
	var limiter *rate.Limiter
	if l, _ := GetSettingItemByKey(conf.HandleHookRateLimit); l != nil {
		if f, e := strconv.ParseFloat(l.Value, 64); e == nil && f > .0 {
			limiter = rate.NewLimiter(rate.Limit(f), 1)
		}
	}
	recursivelyObjsUpdateHook(ctx, storage, dirPath, files, limiter)
}
func recursivelyObjsUpdateHook(ctx context.Context, storage driver.Driver, dirPath string, files []model.Obj, limiter *rate.Limiter) {
	HandleObjsUpdateHook(ctx, utils.GetFullPath(storage.GetStorage().MountPath, dirPath), files)
	for _, f := range files {
		if utils.IsCanceled(ctx) {
			return
		}
		if !f.IsDir() {
			continue
		}
		dstPath := stdpath.Join(dirPath, f.GetName())
		if limiter != nil {
			if err := limiter.Wait(ctx); err != nil {
				return
			}
		}
		files, err := List(ctx, storage, dstPath, model.ListArgs{SkipHook: true})
		if err == nil {
			recursivelyObjsUpdateHook(ctx, storage, dstPath, files, limiter)
		}
	}
}

func needHandleObjsUpdateHook() bool {
	if len(objsUpdateHooks) < 1 {
		return false
	}
	needHandle, _ := GetSettingItemByKey(conf.HandleHookAfterWriting)
	return needHandle != nil && (needHandle.Value == "true" || needHandle.Value == "1")
}

func wrapObjsName(storage driver.Driver, objs []model.Obj) {
	if _, ok := storage.(driver.Getter); !ok {
		model.WrapObjsName(objs)
	}
}
func wrapObjName(storage driver.Driver, obj model.Obj) model.Obj {
	if _, ok := storage.(driver.Getter); !ok {
		return model.WrapObjName(obj)
	}
	return obj
}<|MERGE_RESOLUTION|>--- conflicted
+++ resolved
@@ -62,16 +62,7 @@
 			return nil, errors.Wrapf(err, "failed to list objs")
 		}
 		// warp obj name
-<<<<<<< HEAD
-		model.WrapObjsName(files)
-		// call hooks
-		go func(reqPath string, files []model.Obj) {
-			HandleObjsUpdateHook(context.WithoutCancel(ctx), reqPath, files)
-		}(utils.GetFullPath(utils.GetActualMountPath(storage.GetStorage().MountPath), path), files)
-
-=======
 		wrapObjsName(storage, files)
->>>>>>> d31e1a33
 		// sort objs
 		if storage.Config().LocalSort {
 			model.SortFiles(files, storage.GetStorage().OrderBy, storage.GetStorage().OrderDirection)
