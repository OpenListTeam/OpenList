package op

import (
	"context"
	"fmt"
	"reflect"
	"runtime"
	"sort"
	"strings"
	"sync"
	"time"

	"github.com/OpenListTeam/OpenList/v4/internal/cache"
	"github.com/OpenListTeam/OpenList/v4/internal/db"
	"github.com/OpenListTeam/OpenList/v4/internal/driver"
	"github.com/OpenListTeam/OpenList/v4/internal/errs"
	"github.com/OpenListTeam/OpenList/v4/internal/model"
	"github.com/OpenListTeam/OpenList/v4/pkg/generic_sync"
	"github.com/OpenListTeam/OpenList/v4/pkg/singleflight"
	"github.com/OpenListTeam/OpenList/v4/pkg/utils"
	"github.com/pkg/errors"
	log "github.com/sirupsen/logrus"
)

// Although the driver type is stored,
// there is a storage in each driver,
// so it should actually be a storage, just wrapped by the driver
var storagesMap generic_sync.MapOf[string, driver.Driver]

func GetAllStorages() []driver.Driver {
	return storagesMap.Values()
}

func HasStorage(mountPath string) bool {
	return storagesMap.Has(utils.FixAndCleanPath(mountPath))
}

func GetStorageByMountPath(mountPath string) (driver.Driver, error) {
	mountPath = utils.FixAndCleanPath(mountPath)
	storageDriver, ok := storagesMap.Load(mountPath)
	if !ok {
		return nil, errors.Errorf("no mount path for an storage is: %s", mountPath)
	}
	return storageDriver, nil
}

// CreateStorage Save the storage to database so storage can get an id
// then instantiate corresponding driver and save it in memory
func CreateStorage(ctx context.Context, storage model.Storage) (uint, error) {
	storage.Modified = time.Now()
	storage.MountPath = utils.FixAndCleanPath(storage.MountPath)
	var err error
	// check driver first
	driverName := storage.Driver
	driverNew, err := GetDriver(driverName)
	if err != nil {
		return 0, errors.WithMessage(err, "failed get driver new")
	}
	storageDriver := driverNew()
	// insert storage to database
	err = db.CreateStorage(&storage)
	if err != nil {
		return storage.ID, errors.WithMessage(err, "failed create storage in database")
	}
	// already has an id
	err = initStorage(ctx, storage, storageDriver)
	go callStorageHooks("add", storageDriver)
	if err != nil {
		return storage.ID, errors.Wrap(err, "failed init storage but storage is already created")
	}
	log.Debugf("storage %+v is created", storageDriver)
	return storage.ID, nil
}

// LoadStorage load exist storage in db to memory
func LoadStorage(ctx context.Context, storage model.Storage) error {
	storage.MountPath = utils.FixAndCleanPath(storage.MountPath)
	// check driver first
	driverName := storage.Driver
	driverNew, err := GetDriver(driverName)
	if err != nil {
		return errors.WithMessage(err, "failed get driver new")
	}
	storageDriver := driverNew()

	err = initStorage(ctx, storage, storageDriver)
	go callStorageHooks("add", storageDriver)
	log.Debugf("storage %+v is created", storageDriver)
	return err
}

func getCurrentGoroutineStack() string {
	buf := make([]byte, 1<<16)
	n := runtime.Stack(buf, false)
	return string(buf[:n])
}

// initStorage initialize the driver and store to storagesMap
func initStorage(ctx context.Context, storage model.Storage, storageDriver driver.Driver) (err error) {
	storageDriver.SetStorage(storage)
	driverStorage := storageDriver.GetStorage()
	defer func() {
		if err := recover(); err != nil {
			errInfo := fmt.Sprintf("[panic] err: %v\nstack: %s\n", err, getCurrentGoroutineStack())
			log.Errorf("panic init storage: %s", errInfo)
			driverStorage.SetStatus(errInfo)
			MustSaveDriverStorage(storageDriver)
			storagesMap.Store(driverStorage.MountPath, storageDriver)
		}
	}()
	// Unmarshal Addition
	err = utils.Json.UnmarshalFromString(driverStorage.Addition, storageDriver.GetAddition())
	if err == nil {
		if ref, ok := storageDriver.(driver.Reference); ok {
			if strings.HasPrefix(driverStorage.Remark, "ref:/") {
				refMountPath := driverStorage.Remark
				i := strings.Index(refMountPath, "\n")
				if i > 0 {
					refMountPath = refMountPath[4:i]
				} else {
					refMountPath = refMountPath[4:]
				}
				var refStorage driver.Driver
				refStorage, err = GetStorageByMountPath(refMountPath)
				if err != nil {
					err = fmt.Errorf("ref: %w", err)
				} else {
					err = ref.InitReference(refStorage)
					if err != nil && errs.IsNotSupportError(err) {
						err = fmt.Errorf("ref: storage is not %s", storageDriver.Config().Name)
					}
				}
			}
		}
	}
	if err == nil {
		err = storageDriver.Init(ctx)
	}
	storagesMap.Store(driverStorage.MountPath, storageDriver)
	if err != nil {
		if IsUseOnlineAPI(storageDriver) {
			driverStorage.SetStatus(utils.SanitizeHTML(err.Error()))
		} else {
			driverStorage.SetStatus(err.Error())
		}
		err = errors.Wrap(err, "failed init storage")
	} else {
		driverStorage.SetStatus(WORK)
	}
	MustSaveDriverStorage(storageDriver)
	return err
}

func IsUseOnlineAPI(storageDriver driver.Driver) bool {
	v := reflect.ValueOf(storageDriver.GetAddition())
	if v.Kind() == reflect.Ptr {
		v = v.Elem()
	}
	if !v.IsValid() || v.Kind() != reflect.Struct {
		return false
	}
	field_v := v.FieldByName("UseOnlineAPI")
	if !field_v.IsValid() {
		return false
	}
	if field_v.Kind() != reflect.Bool {
		return false
	}
	return field_v.Bool()
}

func EnableStorage(ctx context.Context, id uint) error {
	storage, err := db.GetStorageById(id)
	if err != nil {
		return errors.WithMessage(err, "failed get storage")
	}
	if !storage.Disabled {
		return errors.Errorf("this storage have enabled")
	}
	storage.Disabled = false
	err = db.UpdateStorage(storage)
	if err != nil {
		return errors.WithMessage(err, "failed update storage in db")
	}
	err = LoadStorage(ctx, *storage)
	if err != nil {
		return errors.WithMessage(err, "failed load storage")
	}
	return nil
}

func DisableStorage(ctx context.Context, id uint) error {
	storage, err := db.GetStorageById(id)
	if err != nil {
		return errors.WithMessage(err, "failed get storage")
	}
	if storage.Disabled {
		return errors.Errorf("this storage have disabled")
	}
	storageDriver, err := GetStorageByMountPath(storage.MountPath)
	if err != nil {
		return errors.WithMessage(err, "failed get storage driver")
	}
	// drop the storage in the driver
	if err := storageDriver.Drop(ctx); err != nil {
		return errors.Wrap(err, "failed drop storage")
	}
	// delete the storage in the memory
	storage.Disabled = true
	storage.SetStatus(DISABLED)
	err = db.UpdateStorage(storage)
	if err != nil {
		return errors.WithMessage(err, "failed update storage in db")
	}
	storagesMap.Delete(storage.MountPath)
	go callStorageHooks("del", storageDriver)
	return nil
}

// UpdateStorage update storage
// get old storage first
// drop the storage then reinitialize
func UpdateStorage(ctx context.Context, storage model.Storage) error {
	oldStorage, err := db.GetStorageById(storage.ID)
	if err != nil {
		return errors.WithMessage(err, "failed get old storage")
	}
	if oldStorage.Driver != storage.Driver {
		return errors.Errorf("driver cannot be changed")
	}
	storage.Modified = time.Now()
	storage.MountPath = utils.FixAndCleanPath(storage.MountPath)
	err = db.UpdateStorage(&storage)
	if err != nil {
		return errors.WithMessage(err, "failed update storage in database")
	}
	if storage.Disabled {
		return nil
	}
	storageDriver, err := GetStorageByMountPath(oldStorage.MountPath)
	if oldStorage.MountPath != storage.MountPath {
		// mount path renamed, need to drop the storage
		storagesMap.Delete(oldStorage.MountPath)
		cache.Manager.InvalidateDirectoryTree(storageDriver, "/")
		cache.Manager.InvalidateStorageDetails(storageDriver)
	}
	if err != nil {
		return errors.WithMessage(err, "failed get storage driver")
	}
	err = storageDriver.Drop(ctx)
	if err != nil {
		return errors.Wrapf(err, "failed drop storage")
	}

	err = initStorage(ctx, storage, storageDriver)
	go callStorageHooks("update", storageDriver)
	log.Debugf("storage %+v is update", storageDriver)
	return err
}

func DeleteStorageById(ctx context.Context, id uint) error {
	storage, err := db.GetStorageById(id)
	if err != nil {
		return errors.WithMessage(err, "failed get storage")
	}
	var dropErr error = nil
	if !storage.Disabled {
		storageDriver, err := GetStorageByMountPath(storage.MountPath)
		if err != nil {
			return errors.WithMessage(err, "failed get storage driver")
		}
		// drop the storage in the driver
		if err := storageDriver.Drop(ctx); err != nil {
			dropErr = errors.Wrapf(err, "failed drop storage")
		}
		// delete the storage in the memory
		storagesMap.Delete(storage.MountPath)
		cache.Manager.InvalidateDirectoryTree(storageDriver, "/")
		cache.Manager.InvalidateStorageDetails(storageDriver)
		go callStorageHooks("del", storageDriver)
	}
	// delete the storage in the database
	if err := db.DeleteStorageById(id); err != nil {
		return errors.WithMessage(err, "failed delete storage in database")
	}
	return dropErr
}

// MustSaveDriverStorage call from specific driver
func MustSaveDriverStorage(driver driver.Driver) {
	err := saveDriverStorage(driver)
	if err != nil {
		log.Errorf("failed save driver storage: %s", err)
	}
}

func saveDriverStorage(driver driver.Driver) error {
	storage := driver.GetStorage()
	addition := driver.GetAddition()
	str, err := utils.Json.MarshalToString(addition)
	if err != nil {
		return errors.Wrap(err, "error while marshal addition")
	}
	storage.Addition = str
	err = db.UpdateStorage(storage)
	if err != nil {
		return errors.WithMessage(err, "failed update storage in database")
	}
	return nil
}

// getStoragesByPath get storage by longest match path, contains balance storage.
// for example, there is /a/b,/a/c,/a/d/e,/a/d/e.balance
// getStoragesByPath(/a/d/e/f) => /a/d/e,/a/d/e.balance
func getStoragesByPath(path string) []driver.Driver {
	storages := make([]driver.Driver, 0)
	curSlashCount := 0
	storagesMap.Range(func(mountPath string, value driver.Driver) bool {
		mountPath = utils.GetActualMountPath(mountPath)
		// is this path
		if utils.IsSubPath(mountPath, path) {
			slashCount := strings.Count(utils.PathAddSeparatorSuffix(mountPath), "/")
			// not the longest match
			if slashCount > curSlashCount {
				storages = storages[:0]
				curSlashCount = slashCount
			}
			if slashCount == curSlashCount {
				storages = append(storages, value)
			}
		}
		return true
	})
	// make sure the order is the same for same input
	sort.Slice(storages, func(i, j int) bool {
		return storages[i].GetStorage().MountPath < storages[j].GetStorage().MountPath
	})
	return storages
}

// GetStorageVirtualFilesByPath Obtain the virtual file generated by the storage according to the path
// for example, there are: /a/b,/a/c,/a/d/e,/a/b.balance1,/av
// GetStorageVirtualFilesByPath(/a) => b,c,d
func GetStorageVirtualFilesByPath(prefix string) []model.Obj {
	return getStorageVirtualFilesByPath(prefix, func(_ driver.Driver, obj model.Obj) model.Obj {
		return obj
	})
}

func GetStorageVirtualFilesWithDetailsByPath(ctx context.Context, prefix string, hideDetails, refresh bool) []model.Obj {
	if hideDetails {
		return GetStorageVirtualFilesByPath(prefix)
	}
	return getStorageVirtualFilesByPath(prefix, func(d driver.Driver, obj model.Obj) model.Obj {
		ret := &model.ObjStorageDetails{
			Obj: obj,
			StorageDetailsWithName: model.StorageDetailsWithName{
				StorageDetails: nil,
				DriverName:     d.Config().Name,
			},
		}
		timeoutCtx, cancel := context.WithTimeout(ctx, time.Second)
		defer cancel()
		details, err := GetStorageDetails(timeoutCtx, d, refresh)
		if err != nil {
			if !errors.Is(err, errs.NotImplement) && !errors.Is(err, errs.StorageNotInit) {
				log.Errorf("failed get %s storage details: %+v", d.GetStorage().MountPath, err)
			}
			return ret
		}
		ret.StorageDetails = details
		return ret
	})
}

func getStorageVirtualFilesByPath(prefix string, rootCallback func(driver.Driver, model.Obj) model.Obj) []model.Obj {
	files := make([]model.Obj, 0)
	storages := storagesMap.Values()
	sort.Slice(storages, func(i, j int) bool {
		if storages[i].GetStorage().Order == storages[j].GetStorage().Order {
			return storages[i].GetStorage().MountPath < storages[j].GetStorage().MountPath
		}
		return storages[i].GetStorage().Order < storages[j].GetStorage().Order
	})

	prefix = utils.FixAndCleanPath(prefix)
	set := make(map[string]int)
	var wg sync.WaitGroup
	for _, v := range storages {
		mountPath := utils.GetActualMountPath(v.GetStorage().MountPath)
		// Exclude prefix itself and non prefix
		if len(prefix) >= len(mountPath) || !utils.IsSubPath(prefix, mountPath) {
			continue
		}
		names := strings.SplitN(strings.TrimPrefix(mountPath[len(prefix):], "/"), "/", 2)
		idx, ok := set[names[0]]
		if !ok {
			set[names[0]] = len(files)
			obj := &model.Object{
				Name:     names[0],
				Size:     0,
				Modified: v.GetStorage().Modified,
				IsFolder: true,
			}
			if len(names) == 1 {
				idx = len(files)
				files = append(files, obj)
				wg.Add(1)
				go func() {
					defer wg.Done()
					files[idx] = rootCallback(v, files[idx])
				}()
			} else {
				files = append(files, obj)
			}
		} else if len(names) == 1 {
			wg.Add(1)
			go func() {
				defer wg.Done()
				files[idx] = rootCallback(v, files[idx])
			}()
		}
	}
	wg.Wait()
	return files
}

var balanceMap generic_sync.MapOf[string, int]

// GetBalancedStorage get storage by path
func GetBalancedStorage(path string) driver.Driver {
	path = utils.FixAndCleanPath(path)
	storages := getStoragesByPath(path)
	storageNum := len(storages)
	switch storageNum {
	case 0:
		return nil
	case 1:
		return storages[0]
	default:
		virtualPath := utils.GetActualMountPath(storages[0].GetStorage().MountPath)
		i, _ := balanceMap.LoadOrStore(virtualPath, 0)
		i = (i + 1) % storageNum
		balanceMap.Store(virtualPath, i)
		return storages[i]
	}
}

<<<<<<< HEAD
var detailsG singleflight.Group[*model.StorageDetails]

func GetStorageDetails(ctx context.Context, storage driver.Driver, refresh ...bool) (*model.StorageDetails, error) {
=======
func GetStorageDetails(ctx context.Context, storage driver.Driver) (*model.StorageDetails, error) {
	if storage.Config().CheckStatus && storage.GetStorage().Status != WORK {
		return nil, errors.WithMessagef(errs.StorageNotInit, "storage status: %s", storage.GetStorage().Status)
	}
>>>>>>> fb5094f6
	wd, ok := storage.(driver.WithDetails)
	if !ok {
		return nil, errs.NotImplement
	}
	if !utils.IsBool(refresh...) {
		if ret, ok := cache.Manager.GetStorageDetails(storage); ok {
			return ret, nil
		}
	}
	details, err, _ := detailsG.Do(storage.GetStorage().MountPath, func() (*model.StorageDetails, error) {
		ret, err := wd.GetDetails(ctx)
		if err != nil {
			return nil, err
		}
		cache.Manager.SetStorageDetails(storage, ret)
		return ret, nil
	})
	return details, err
}<|MERGE_RESOLUTION|>--- conflicted
+++ resolved
@@ -446,16 +446,9 @@
 	}
 }
 
-<<<<<<< HEAD
 var detailsG singleflight.Group[*model.StorageDetails]
 
 func GetStorageDetails(ctx context.Context, storage driver.Driver, refresh ...bool) (*model.StorageDetails, error) {
-=======
-func GetStorageDetails(ctx context.Context, storage driver.Driver) (*model.StorageDetails, error) {
-	if storage.Config().CheckStatus && storage.GetStorage().Status != WORK {
-		return nil, errors.WithMessagef(errs.StorageNotInit, "storage status: %s", storage.GetStorage().Status)
-	}
->>>>>>> fb5094f6
 	wd, ok := storage.(driver.WithDetails)
 	if !ok {
 		return nil, errs.NotImplement
