package driver

import (
	"context"

	"github.com/OpenListTeam/OpenList/v4/internal/model"
)

type Driver interface {
	Meta
	Reader
	// Writer
	// Other
}

type Meta interface {
	Config() Config
	// GetStorage just get raw storage, no need to implement, because model.Storage have implemented
	GetStorage() *model.Storage
	SetStorage(model.Storage)
	// GetAddition Additional is used for unmarshal of JSON, so need return pointer
	GetAddition() Additional
	// Init If already initialized, drop first
	Init(ctx context.Context) error
	Drop(ctx context.Context) error
}

type Other interface {
	Other(ctx context.Context, args model.OtherArgs) (interface{}, error)
}

type Reader interface {
	// List files in the path
	// if identify files by path, need to set ID with path,like path.Join(dir.GetID(), obj.GetName())
	// if identify files by id, need to set ID with corresponding id
	List(ctx context.Context, dir model.Obj, args model.ListArgs) ([]model.Obj, error)
	// Link get url/filepath/reader of file
	Link(ctx context.Context, file model.Obj, args model.LinkArgs) (*model.Link, error)
}

type GetRooter interface {
	GetRoot(ctx context.Context) (model.Obj, error)
}

type Getter interface {
	// Get file by path, the path haven't been joined with root path
	Get(ctx context.Context, path string) (model.Obj, error)
}

//type Writer interface {
//	Mkdir
//	Move
//	Rename
//	Copy
//	Remove
//	Put
//}

type Mkdir interface {
	MakeDir(ctx context.Context, parentDir model.Obj, dirName string) error
}

type Move interface {
	Move(ctx context.Context, srcObj, dstDir model.Obj) error
}

type Rename interface {
	Rename(ctx context.Context, srcObj model.Obj, newName string) error
}

type Copy interface {
	Copy(ctx context.Context, srcObj, dstDir model.Obj) error
}

type Remove interface {
	Remove(ctx context.Context, obj model.Obj) error
}

type Put interface {
	// Put a file (provided as a FileStreamer) into the driver
	// Besides the most basic upload functionality, the following features also need to be implemented:
	// 1. Canceling (when `<-ctx.Done()` returns), which can be supported by the following methods:
	//   (1) Use request methods that carry context, such as the following:
	//      a. http.NewRequestWithContext
	//      b. resty.Request.SetContext
	//      c. s3manager.Uploader.UploadWithContext
	//      d. utils.CopyWithCtx
	//   (2) Use a `driver.ReaderWithCtx` or `driver.NewLimitedUploadStream`
	//   (3) Use `utils.IsCanceled` to check if the upload has been canceled during the upload process,
	//       this is typically applicable to chunked uploads.
	// 2. Submit upload progress (via `up`) in real-time. There are three recommended ways as follows:
	//   (1) Use `utils.CopyWithCtx`
	//   (2) Use `driver.ReaderUpdatingProgress`
	//   (3) Use `driver.Progress` with `io.TeeReader`
	// 3. Slow down upload speed (via `stream.ServerUploadLimit`). It requires you to wrap the read stream
	//    in a `driver.RateLimitReader` or a `driver.RateLimitFile` after calculating the file's hash and
	//    before uploading the file or file chunks. Or you can directly call `driver.ServerUploadLimitWaitN`
	//    if your file chunks are sufficiently small (less than about 50KB).
	// NOTE that the network speed may be significantly slower than the stream's read speed. Therefore, if
	// you use a `errgroup.Group` to upload each chunk in parallel, you should use `Group.SetLimit` to
	// limit the maximum number of upload threads, preventing excessive memory usage caused by buffering
	// too many file chunks awaiting upload.
	Put(ctx context.Context, dstDir model.Obj, file model.FileStreamer, up UpdateProgress) error
}

type PutURL interface {
	// PutURL directly put a URL into the storage
	// Applicable to index-based drivers like URL-Tree or drivers that support uploading files as URLs
	// Called when using SimpleHttp for offline downloading, skipping creating a download task
	PutURL(ctx context.Context, dstDir model.Obj, name, url string) error
}

//type WriteResult interface {
//	MkdirResult
//	MoveResult
//	RenameResult
//	CopyResult
//	PutResult
//	Remove
//}

type MkdirResult interface {
	MakeDir(ctx context.Context, parentDir model.Obj, dirName string) (model.Obj, error)
}

type MoveResult interface {
	Move(ctx context.Context, srcObj, dstDir model.Obj) (model.Obj, error)
}

type RenameResult interface {
	Rename(ctx context.Context, srcObj model.Obj, newName string) (model.Obj, error)
}

type CopyResult interface {
	Copy(ctx context.Context, srcObj, dstDir model.Obj) (model.Obj, error)
}

type PutResult interface {
	// Put a file (provided as a FileStreamer) into the driver and return the put obj
	// Besides the most basic upload functionality, the following features also need to be implemented:
	// 1. Canceling (when `<-ctx.Done()` returns), which can be supported by the following methods:
	//   (1) Use request methods that carry context, such as the following:
	//      a. http.NewRequestWithContext
	//      b. resty.Request.SetContext
	//      c. s3manager.Uploader.UploadWithContext
	//      d. utils.CopyWithCtx
	//   (2) Use a `driver.ReaderWithCtx` or `driver.NewLimitedUploadStream`
	//   (3) Use `utils.IsCanceled` to check if the upload has been canceled during the upload process,
	//       this is typically applicable to chunked uploads.
	// 2. Submit upload progress (via `up`) in real-time. There are three recommended ways as follows:
	//   (1) Use `utils.CopyWithCtx`
	//   (2) Use `driver.ReaderUpdatingProgress`
	//   (3) Use `driver.Progress` with `io.TeeReader`
	// 3. Slow down upload speed (via `stream.ServerUploadLimit`). It requires you to wrap the read stream
	//    in a `driver.RateLimitReader` or a `driver.RateLimitFile` after calculating the file's hash and
	//    before uploading the file or file chunks. Or you can directly call `driver.ServerUploadLimitWaitN`
	//    if your file chunks are sufficiently small (less than about 50KB).
	// NOTE that the network speed may be significantly slower than the stream's read speed. Therefore, if
	// you use a `errgroup.Group` to upload each chunk in parallel, you should use `Group.SetLimit` to
	// limit the maximum number of upload threads, preventing excessive memory usage caused by buffering
	// too many file chunks awaiting upload.
	Put(ctx context.Context, dstDir model.Obj, file model.FileStreamer, up UpdateProgress) (model.Obj, error)
}

type PutURLResult interface {
	// PutURL directly put a URL into the storage
	// Applicable to index-based drivers like URL-Tree or drivers that support uploading files as URLs
	// Called when using SimpleHttp for offline downloading, skipping creating a download task
	PutURL(ctx context.Context, dstDir model.Obj, name, url string) (model.Obj, error)
}

type ArchiveReader interface {
	// GetArchiveMeta get the meta-info of an archive
	// return errs.WrongArchivePassword if the meta-info is also encrypted but provided password is wrong or empty
	// return errs.NotImplement to use internal archive tools to get the meta-info, such as the following cases:
	// 1. the driver do not support the format of the archive but there may be an internal tool do
	// 2. handling archives is a VIP feature, but the driver does not have VIP access
	GetArchiveMeta(ctx context.Context, obj model.Obj, args model.ArchiveArgs) (model.ArchiveMeta, error)
	// ListArchive list the children of model.ArchiveArgs.InnerPath in the archive
	// return errs.NotImplement to use internal archive tools to list the children
	// return errs.NotSupport if the folder structure should be acquired from model.ArchiveMeta.GetTree
	ListArchive(ctx context.Context, obj model.Obj, args model.ArchiveInnerArgs) ([]model.Obj, error)
	// Extract get url/filepath/reader of a file in the archive
	// return errs.NotImplement to use internal archive tools to extract
	Extract(ctx context.Context, obj model.Obj, args model.ArchiveInnerArgs) (*model.Link, error)
}

type ArchiveGetter interface {
	// ArchiveGet get file by inner path
	// return errs.NotImplement to use internal archive tools to get the children
	// return errs.NotSupport if the folder structure should be acquired from model.ArchiveMeta.GetTree
	ArchiveGet(ctx context.Context, obj model.Obj, args model.ArchiveInnerArgs) (model.Obj, error)
}

type ArchiveDecompress interface {
	ArchiveDecompress(ctx context.Context, srcObj, dstDir model.Obj, args model.ArchiveDecompressArgs) error
}

type ArchiveDecompressResult interface {
	// ArchiveDecompress decompress an archive
	// when args.PutIntoNewDir, the new sub-folder should be named the same to the archive but without the extension
	// return each decompressed obj from the root path of the archive when args.PutIntoNewDir is false
	// return only the newly created folder when args.PutIntoNewDir is true
	// return errs.NotImplement to use internal archive tools to decompress
	ArchiveDecompress(ctx context.Context, srcObj, dstDir model.Obj, args model.ArchiveDecompressArgs) ([]model.Obj, error)
}

type WithDetails interface {
	// GetDetails get storage details (total space, free space, etc.)
	GetDetails(ctx context.Context) (*model.StorageDetails, error)
}

type Reference interface {
	InitReference(storage Driver) error
}

type LinkCacheModeResolver interface {
	// ResolveLinkCacheMode returns the LinkCacheMode for the given path.
	ResolveLinkCacheMode(path string) LinkCacheMode
}

<<<<<<< HEAD
type BatchMove interface {
	BatchMove(ctx context.Context, srcDir model.Obj, srcObjs []model.Obj, dstDir model.Obj, args model.BatchArgs) error
}

type BatchCopy interface {
	BatchCopy(ctx context.Context, srcDir model.Obj, srcObjs []model.Obj, dstDir model.Obj, args model.BatchArgs) error
=======
type DirectUploader interface {
	// GetDirectUploadTools returns available frontend-direct upload tools
	GetDirectUploadTools() []string
	// GetDirectUploadInfo returns the information needed for direct upload from client to storage
	// actualPath is the path relative to the storage root (after removing mount path prefix)
	// return errs.NotImplement if the driver does not support the given direct upload tool
	GetDirectUploadInfo(ctx context.Context, tool string, dstDir model.Obj, fileName string, fileSize int64) (any, error)
>>>>>>> 8f4f7d12
}<|MERGE_RESOLUTION|>--- conflicted
+++ resolved
@@ -219,14 +219,6 @@
 	ResolveLinkCacheMode(path string) LinkCacheMode
 }
 
-<<<<<<< HEAD
-type BatchMove interface {
-	BatchMove(ctx context.Context, srcDir model.Obj, srcObjs []model.Obj, dstDir model.Obj, args model.BatchArgs) error
-}
-
-type BatchCopy interface {
-	BatchCopy(ctx context.Context, srcDir model.Obj, srcObjs []model.Obj, dstDir model.Obj, args model.BatchArgs) error
-=======
 type DirectUploader interface {
 	// GetDirectUploadTools returns available frontend-direct upload tools
 	GetDirectUploadTools() []string
@@ -234,5 +226,12 @@
 	// actualPath is the path relative to the storage root (after removing mount path prefix)
 	// return errs.NotImplement if the driver does not support the given direct upload tool
 	GetDirectUploadInfo(ctx context.Context, tool string, dstDir model.Obj, fileName string, fileSize int64) (any, error)
->>>>>>> 8f4f7d12
+}
+
+type BatchMove interface {
+	BatchMove(ctx context.Context, srcDir model.Obj, srcObjs []model.Obj, dstDir model.Obj, args model.BatchArgs) error
+}
+
+type BatchCopy interface {
+	BatchCopy(ctx context.Context, srcDir model.Obj, srcObjs []model.Obj, dstDir model.Obj, args model.BatchArgs) error
 }