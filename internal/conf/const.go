package conf

const (
	TypeString = "string"
	TypeSelect = "select"
	TypeBool   = "bool"
	TypeText   = "text"
	TypeNumber = "number"
)

const (
	// site
	VERSION      = "version"
	SiteTitle    = "site_title"
	Announcement = "announcement"
	AllowIndexed = "allow_indexed"
	AllowMounted = "allow_mounted"
	RobotsTxt    = "robots_txt"

	Logo      = "logo" // multi-lines text, L1: light, EOL: dark
	Favicon   = "favicon"
	MainColor = "main_color"

	// preview
	TextTypes                = "text_types"
	AudioTypes               = "audio_types"
	VideoTypes               = "video_types"
	ImageTypes               = "image_types"
	ProxyTypes               = "proxy_types"
	ProxyIgnoreHeaders       = "proxy_ignore_headers"
	AudioAutoplay            = "audio_autoplay"
	VideoAutoplay            = "video_autoplay"
	PreviewArchivesByDefault = "preview_archives_by_default"
	ReadMeAutoRender         = "readme_autorender"
	FilterReadMeScripts      = "filter_readme_scripts"

	// global
	HideFiles               = "hide_files"
	CustomizeHead           = "customize_head"
	CustomizeBody           = "customize_body"
	LinkExpiration          = "link_expiration"
	SignAll                 = "sign_all"
	PrivacyRegs             = "privacy_regs"
	OcrApi                  = "ocr_api"
	FilenameCharMapping     = "filename_char_mapping"
	ForwardDirectLinkParams = "forward_direct_link_params"
	IgnoreDirectLinkParams  = "ignore_direct_link_params"
	WebauthnLoginEnabled    = "webauthn_login_enabled"
	SharePreview            = "share_preview"
	ShareArchivePreview     = "share_archive_preview"
	ShareForceProxy         = "share_force_proxy"
	ShareSummaryContent     = "share_summary_content"

	// index
	SearchIndex     = "search_index"
	AutoUpdateIndex = "auto_update_index"
	IgnorePaths     = "ignore_paths"
	MaxIndexDepth   = "max_index_depth"

	// aria2
	Aria2Uri    = "aria2_uri"
	Aria2Secret = "aria2_secret"

	// transmission
	TransmissionUri      = "transmission_uri"
	TransmissionSeedtime = "transmission_seedtime"

	// 115
	Pan115TempDir = "115_temp_dir"

	// 115_open
	Pan115OpenTempDir = "115_open_temp_dir"

	// pikpak
	PikPakTempDir = "pikpak_temp_dir"

	// thunder
	ThunderTempDir = "thunder_temp_dir"

	// thunderx
	ThunderXTempDir = "thunderx_temp_dir"

	// thunder_browser
	ThunderBrowserTempDir = "thunder_browser_temp_dir"

	// single
	Token         = "token"
	IndexProgress = "index_progress"

	// SSO
	SSOClientId          = "sso_client_id"
	SSOClientSecret      = "sso_client_secret"
	SSOLoginEnabled      = "sso_login_enabled"
	SSOLoginPlatform     = "sso_login_platform"
	SSOOIDCUsernameKey   = "sso_oidc_username_key"
	SSOOrganizationName  = "sso_organization_name"
	SSOApplicationName   = "sso_application_name"
	SSOEndpointName      = "sso_endpoint_name"
	SSOJwtPublicKey      = "sso_jwt_public_key"
	SSOExtraScopes       = "sso_extra_scopes"
	SSOAutoRegister      = "sso_auto_register"
	SSODefaultDir        = "sso_default_dir"
	SSODefaultPermission = "sso_default_permission"
	SSOCompatibilityMode = "sso_compatibility_mode"

	// ldap
	LdapLoginEnabled      = "ldap_login_enabled"
	LdapServer            = "ldap_server"
	LdapManagerDN         = "ldap_manager_dn"
	LdapManagerPassword   = "ldap_manager_password"
	LdapUserSearchBase    = "ldap_user_search_base"
	LdapUserSearchFilter  = "ldap_user_search_filter"
	LdapDefaultPermission = "ldap_default_permission"
	LdapDefaultDir        = "ldap_default_dir"
	LdapLoginTips         = "ldap_login_tips"

	// s3
	S3Buckets         = "s3_buckets"
	S3AccessKeyId     = "s3_access_key_id"
	S3SecretAccessKey = "s3_secret_access_key"

	// qbittorrent
	QbittorrentUrl      = "qbittorrent_url"
	QbittorrentSeedtime = "qbittorrent_seedtime"

	// ftp
	FTPPublicHost        = "ftp_public_host"
	FTPPasvPortMap       = "ftp_pasv_port_map"
	FTPProxyUserAgent    = "ftp_proxy_user_agent"
	FTPMandatoryTLS      = "ftp_mandatory_tls"
	FTPImplicitTLS       = "ftp_implicit_tls"
	FTPTLSPrivateKeyPath = "ftp_tls_private_key_path"
	FTPTLSPublicCertPath = "ftp_tls_public_cert_path"

	// traffic
	TaskOfflineDownloadThreadsNum         = "offline_download_task_threads_num"
	TaskOfflineDownloadTransferThreadsNum = "offline_download_transfer_task_threads_num"
	TaskUploadThreadsNum                  = "upload_task_threads_num"
	TaskCopyThreadsNum                    = "copy_task_threads_num"
	TaskMoveThreadsNum                    = "move_task_threads_num"
	TaskDecompressDownloadThreadsNum      = "decompress_download_task_threads_num"
	TaskDecompressUploadThreadsNum        = "decompress_upload_task_threads_num"
	StreamMaxClientDownloadSpeed          = "max_client_download_speed"
	StreamMaxClientUploadSpeed            = "max_client_upload_speed"
	StreamMaxServerDownloadSpeed          = "max_server_download_speed"
	StreamMaxServerUploadSpeed            = "max_server_upload_speed"
)

const (
	UNKNOWN = iota
	FOLDER
	// OFFICE
	VIDEO
	AUDIO
	TEXT
	IMAGE
)

// ContextKey is the type of context keys.
type ContextKey int

const (
	_ ContextKey = iota

	NoTaskKey
	ApiUrlKey
	UserKey
	MetaKey
	MetaPassKey
	ClientIPKey
	ProxyHeaderKey
	RequestHeaderKey
	UserAgentKey
	PathKey
<<<<<<< HEAD
	StorageKey
=======
	SharingIDKey
>>>>>>> b054919d
)<|MERGE_RESOLUTION|>--- conflicted
+++ resolved
@@ -171,10 +171,7 @@
 	ProxyHeaderKey
 	RequestHeaderKey
 	UserAgentKey
-	PathKey
-<<<<<<< HEAD
-	StorageKey
-=======
+	PathKey	
 	SharingIDKey
->>>>>>> b054919d
+  StorageKey
 )