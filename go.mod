module github.com/OpenListTeam/OpenList/v4

go 1.23.4

require (
	github.com/Azure/azure-sdk-for-go/sdk/azcore v1.18.1
	github.com/Azure/azure-sdk-for-go/sdk/storage/azblob v1.6.1
	github.com/OpenListTeam/go-cache v0.1.0
	github.com/OpenListTeam/rateg v0.1.0
	github.com/OpenListTeam/sftpd-openlist v1.0.1
	github.com/OpenListTeam/tache v0.2.0
	github.com/OpenListTeam/times v0.1.0
	github.com/OpenListTeam/wopan-sdk-go v0.1.5
	github.com/ProtonMail/go-crypto v1.0.0
	github.com/SheltonZhu/115driver v1.0.34
	github.com/aliyun/aliyun-oss-go-sdk v3.0.2+incompatible
	github.com/avast/retry-go v3.0.0+incompatible
	github.com/aws/aws-sdk-go v1.55.7
	github.com/blevesearch/bleve/v2 v2.5.2
	github.com/caarlos0/env/v9 v9.0.0
	github.com/charmbracelet/bubbletea v1.3.6
	github.com/charmbracelet/bubbles v0.21.0
	github.com/charmbracelet/lipgloss v1.1.0
	github.com/city404/v6-public-rpc-proto/go v0.0.0-20240817070657-90f8e24b653e
	github.com/coreos/go-oidc v2.3.0+incompatible
	github.com/deckarep/golang-set/v2 v2.8.0
	github.com/dhowden/tag v0.0.0-20240417053706-3d75831295e8
	github.com/disintegration/imaging v1.6.2
	github.com/dlclark/regexp2 v1.11.5
	github.com/dustinxie/ecc v0.0.0-20210511000915-959544187564
	github.com/fclairamb/ftpserverlib v0.26.1-0.20250709223522-4a925d79caf6
	github.com/foxxorcat/mopan-sdk-go v0.1.6
	github.com/foxxorcat/weiyun-sdk-go v0.1.3
	github.com/gin-contrib/cors v1.7.6
	github.com/gin-gonic/gin v1.10.1
	github.com/go-resty/resty/v2 v2.16.5
	github.com/go-webauthn/webauthn v0.13.4
	github.com/golang-jwt/jwt/v4 v4.5.2
	github.com/google/uuid v1.6.0
	github.com/gorilla/websocket v1.5.3
	github.com/hekmon/transmissionrpc/v3 v3.0.0
	github.com/hirochachacha/go-smb2 v1.1.0
	github.com/ipfs/go-ipfs-api v0.7.0
	github.com/itsHenry35/gofakes3 v0.0.8
	github.com/jlaffaye/ftp v0.2.0
	github.com/json-iterator/go v1.1.12
	github.com/kdomanski/iso9660 v0.4.0
	github.com/maruel/natural v1.1.1
	github.com/meilisearch/meilisearch-go v0.27.2
	github.com/mholt/archives v0.1.3
	github.com/natefinch/lumberjack v2.0.0+incompatible
	github.com/ncw/swift/v2 v2.0.4
	github.com/pkg/errors v0.9.1
	github.com/pkg/sftp v1.13.9
	github.com/pquerna/otp v1.4.0
	github.com/rclone/rclone v1.67.0
	github.com/saintfish/chardet v0.0.0-20230101081208-5e3ef4b5456d
	github.com/sirupsen/logrus v1.9.3
	github.com/spf13/afero v1.14.0
	github.com/spf13/cobra v1.8.1
	github.com/stretchr/testify v1.10.0
	github.com/t3rm1n4l/go-mega v0.0.0-20241213151442-a19cff0ec7b5
	github.com/u2takey/ffmpeg-go v0.5.0
	github.com/upyun/go-sdk/v3 v3.0.4
	github.com/winfsp/cgofuse v1.5.1-0.20230130140708-f87f5db493b5
	github.com/yeka/zip v0.0.0-20231116150916-03d6312748a9
	github.com/zzzhr1990/go-common-entity v0.0.0-20250202070650-1a200048f0d3
	golang.org/x/crypto v0.40.0
	golang.org/x/image v0.19.0
	golang.org/x/net v0.41.0
	golang.org/x/oauth2 v0.22.0
	golang.org/x/time v0.8.0
	google.golang.org/appengine v1.6.8
	gopkg.in/ldap.v3 v3.1.0
	gorm.io/driver/mysql v1.5.7
	gorm.io/driver/postgres v1.5.9
	gorm.io/driver/sqlite v1.5.6
	gorm.io/gorm v1.25.11
)

require (
	cloud.google.com/go/compute/metadata v0.7.0 // indirect
	github.com/Azure/azure-sdk-for-go/sdk/internal v1.11.1 // indirect
	github.com/RoaringBitmap/roaring/v2 v2.4.5 // indirect
	github.com/charmbracelet/colorprofile v0.2.3-0.20250311203215-f60798e515dc // indirect
	github.com/charmbracelet/x/cellbuf v0.0.13-0.20250311204145-2c3ea96c31dd // indirect
	github.com/mikelolasagasti/xz v1.0.1 // indirect
	github.com/minio/minlz v1.0.0 // indirect
	github.com/minio/xxml v0.0.3 // indirect
	github.com/otiai10/mint v1.6.3 // indirect
<<<<<<< HEAD
	gopkg.in/go-jose/go-jose.v2 v2.6.3 // indirect
=======
	github.com/xo/terminfo v0.0.0-20220910002029-abceb7e1c41e // indirect
>>>>>>> 676b8cff
)

require (
	github.com/OpenListTeam/115-sdk-go v0.2.1
	github.com/STARRY-S/zip v0.2.1 // indirect
	github.com/aymerick/douceur v0.2.0 // indirect
	github.com/blevesearch/go-faiss v1.0.25 // indirect
	github.com/blevesearch/zapx/v16 v16.2.4 // indirect
	github.com/bodgit/plumbing v1.3.0 // indirect
	github.com/bodgit/sevenzip v1.6.1
	github.com/bodgit/windows v1.0.1 // indirect
	github.com/bytedance/sonic/loader v0.2.4 // indirect
	github.com/charmbracelet/x/ansi v0.9.3 // indirect
	github.com/charmbracelet/x/term v0.2.1 // indirect
	github.com/cloudflare/circl v1.3.7 // indirect
	github.com/cloudwego/base64x v0.1.5 // indirect
	github.com/dsnet/compress v0.0.2-0.20230904184137-39efe44ab707 // indirect
	github.com/erikgeiser/coninput v0.0.0-20211004153227-1c3628e74d0f // indirect
	github.com/fclairamb/go-log v0.6.0 // indirect
	github.com/gorilla/css v1.0.1 // indirect
	github.com/hashicorp/go-cleanhttp v0.5.2 // indirect
	github.com/hashicorp/golang-lru/v2 v2.0.7 // indirect
	github.com/hekmon/cunits/v2 v2.1.0 // indirect
	github.com/ipfs/boxo v0.12.0 // indirect
	github.com/jackc/puddle/v2 v2.2.1 // indirect
	github.com/klauspost/pgzip v1.2.6 // indirect
	github.com/matoous/go-nanoid/v2 v2.1.0 // indirect
	github.com/microcosm-cc/bluemonday v1.0.27
	github.com/nwaples/rardecode/v2 v2.1.1
	github.com/sorairolake/lzip-go v0.3.5 // indirect
	github.com/taruti/bytepool v0.0.0-20160310082835-5e3a9ea56543 // indirect
	github.com/ulikunitz/xz v0.5.12 // indirect
	github.com/yuin/goldmark v1.7.13
	go4.org v0.0.0-20230225012048-214862532bf5
	resty.dev/v3 v3.0.0-beta.2 // indirect
)

require (
	github.com/Max-Sum/base32768 v0.0.0-20230304063302-18e6ce5945fd // indirect
	github.com/OpenListTeam/gsync v0.1.0 // indirect
	github.com/RoaringBitmap/roaring v1.9.3 // indirect
	github.com/abbot/go-http-auth v0.4.0 // indirect
	github.com/aead/ecdh v0.2.0 // indirect
	github.com/andreburgaud/crypt2go v1.8.0 // indirect
	github.com/andybalholm/brotli v1.1.2-0.20250424173009-453214e765f3 // indirect
	github.com/axgle/mahonia v0.0.0-20180208002826-3358181d7394
	github.com/aymanbagabas/go-osc52/v2 v2.0.1 // indirect
	github.com/benbjohnson/clock v1.3.0 // indirect
	github.com/beorn7/perks v1.0.1 // indirect
	github.com/bits-and-blooms/bitset v1.22.0 // indirect
	github.com/blang/semver/v4 v4.0.0 // indirect
	github.com/blevesearch/bleve_index_api v1.2.8 // indirect
	github.com/blevesearch/geo v0.2.3 // indirect
	github.com/blevesearch/go-porterstemmer v1.0.3 // indirect
	github.com/blevesearch/gtreap v0.1.1 // indirect
	github.com/blevesearch/mmap-go v1.0.4 // indirect
	github.com/blevesearch/scorch_segment_api/v2 v2.3.10 // indirect
	github.com/blevesearch/segment v0.9.1 // indirect
	github.com/blevesearch/snowballstem v0.9.0 // indirect
	github.com/blevesearch/upsidedown_store_api v1.0.2 // indirect
	github.com/blevesearch/vellum v1.1.0 // indirect
	github.com/blevesearch/zapx/v11 v11.4.2 // indirect
	github.com/blevesearch/zapx/v12 v12.4.2 // indirect
	github.com/blevesearch/zapx/v13 v13.4.2 // indirect
	github.com/blevesearch/zapx/v14 v14.4.2 // indirect
	github.com/blevesearch/zapx/v15 v15.4.2 // indirect
	github.com/boombuler/barcode v1.0.1-0.20190219062509-6c824513bacc // indirect
	github.com/bytedance/sonic v1.13.3 // indirect
	github.com/cespare/xxhash/v2 v2.3.0 // indirect
	github.com/coreos/go-semver v0.3.1 // indirect
	github.com/crackcomm/go-gitignore v0.0.0-20170627025303-887ab5e44cc3 // indirect
	github.com/davecgh/go-spew v1.1.2-0.20180830191138-d8f796af33cc // indirect
	github.com/decred/dcrd/dcrec/secp256k1/v4 v4.1.0 // indirect
	github.com/fxamacker/cbor/v2 v2.9.0 // indirect
	github.com/gabriel-vasile/mimetype v1.4.9 // indirect
	github.com/geoffgarside/ber v1.1.0 // indirect
	github.com/gin-contrib/sse v1.1.0 // indirect
	github.com/go-chi/chi/v5 v5.0.12 // indirect
	github.com/go-ole/go-ole v1.3.0 // indirect
	github.com/go-playground/locales v0.14.1 // indirect
	github.com/go-playground/universal-translator v0.18.1 // indirect
	github.com/go-playground/validator/v10 v10.26.0 // indirect
	github.com/go-sql-driver/mysql v1.7.0 // indirect
	github.com/go-webauthn/x v0.1.23 // indirect
	github.com/goccy/go-json v0.10.5 // indirect
	github.com/golang-jwt/jwt/v5 v5.2.3 // indirect
	github.com/golang/geo v0.0.0-20210211234256-740aa86cb551 // indirect
	github.com/golang/protobuf v1.5.4 // indirect
	github.com/golang/snappy v0.0.4 // indirect
	github.com/google/go-tpm v0.9.5 // indirect
	github.com/hashicorp/errwrap v1.1.0 // indirect
	github.com/hashicorp/go-multierror v1.1.1 // indirect
	github.com/hashicorp/go-version v1.6.0 // indirect
	github.com/inconshreveable/mousetrap v1.1.0 // indirect
	github.com/ipfs/go-cid v0.5.0
	github.com/jackc/pgpassfile v1.0.0 // indirect
	github.com/jackc/pgservicefile v0.0.0-20221227161230-091c0ba34f0a // indirect
	github.com/jackc/pgx/v5 v5.5.5 // indirect
	github.com/jinzhu/inflection v1.0.0 // indirect
	github.com/jinzhu/now v1.1.5 // indirect
	github.com/jmespath/go-jmespath v0.4.0 // indirect
	github.com/josharian/intern v1.0.0 // indirect
	github.com/jzelinskie/whirlpool v0.0.0-20201016144138-0675e54bb004 // indirect
	github.com/klauspost/compress v1.17.11 // indirect
	github.com/klauspost/cpuid/v2 v2.2.10 // indirect
	github.com/kr/fs v0.1.0 // indirect
	github.com/leodido/go-urn v1.4.0 // indirect
	github.com/libp2p/go-buffer-pool v0.1.0 // indirect
	github.com/libp2p/go-flow-metrics v0.1.0 // indirect
	github.com/libp2p/go-libp2p v0.27.8 // indirect
	github.com/lucasb-eyer/go-colorful v1.2.0 // indirect
	github.com/lufia/plan9stats v0.0.0-20231016141302-07b5767bb0ed // indirect
	github.com/mailru/easyjson v0.7.7 // indirect
	github.com/mattn/go-colorable v0.1.14 // indirect
	github.com/mattn/go-isatty v0.0.20 // indirect
	github.com/mattn/go-localereader v0.0.1 // indirect
	github.com/mattn/go-runewidth v0.0.16 // indirect
	github.com/mattn/go-sqlite3 v1.14.22 // indirect
	github.com/minio/sha256-simd v1.0.1 // indirect
	github.com/mitchellh/go-homedir v1.1.0 // indirect
	github.com/mitchellh/mapstructure v1.5.0 // indirect
	github.com/modern-go/concurrent v0.0.0-20180306012644-bacd9c7ef1dd // indirect
	github.com/modern-go/reflect2 v1.0.2 // indirect
	github.com/mr-tron/base58 v1.2.0 // indirect
	github.com/mschoch/smat v0.2.0 // indirect
	github.com/muesli/ansi v0.0.0-20230316100256-276c6243b2f6 // indirect
	github.com/muesli/cancelreader v0.2.2 // indirect
	github.com/muesli/termenv v0.16.0 // indirect
	github.com/multiformats/go-base32 v0.1.0 // indirect
	github.com/multiformats/go-base36 v0.2.0 // indirect
	github.com/multiformats/go-multiaddr v0.9.0 // indirect
	github.com/multiformats/go-multibase v0.2.0 // indirect
	github.com/multiformats/go-multicodec v0.9.0 // indirect
	github.com/multiformats/go-multihash v0.2.3 // indirect
	github.com/multiformats/go-multistream v0.4.1 // indirect
	github.com/multiformats/go-varint v0.0.7 // indirect
	github.com/otiai10/copy v1.14.1
	github.com/pelletier/go-toml/v2 v2.2.4 // indirect
	github.com/pierrec/lz4/v4 v4.1.22 // indirect
	github.com/pmezard/go-difflib v1.0.1-0.20181226105442-5d4384ee4fb2 // indirect
	github.com/power-devops/perfstat v0.0.0-20221212215047-62379fc7944b // indirect
	github.com/pquerna/cachecontrol v0.1.0 // indirect
	github.com/prometheus/client_golang v1.19.1 // indirect
	github.com/prometheus/client_model v0.5.0 // indirect
	github.com/prometheus/common v0.48.0 // indirect
	github.com/prometheus/procfs v0.12.0 // indirect
	github.com/rfjakob/eme v1.1.2 // indirect
	github.com/rivo/uniseg v0.4.7 // indirect
	github.com/ryszard/goskiplist v0.0.0-20150312221310-2dfbae5fcf46 // indirect
	github.com/shabbyrobe/gocovmerge v0.0.0-20230507112040-c3350d9342df // indirect
	github.com/shirou/gopsutil/v3 v3.24.4 // indirect
	github.com/shoenig/go-m1cpu v0.1.6 // indirect
	github.com/skip2/go-qrcode v0.0.0-20200617195104-da1b6568686e
	github.com/spaolacci/murmur3 v1.1.0 // indirect
	github.com/spf13/pflag v1.0.6 // indirect
	github.com/tklauser/go-sysconf v0.3.13 // indirect
	github.com/tklauser/numcpus v0.7.0 // indirect
	github.com/twitchyliquid64/golang-asm v0.15.1 // indirect
	github.com/u2takey/go-utils v0.3.1 // indirect
	github.com/ugorji/go/codec v1.3.0 // indirect
	github.com/valyala/bytebufferpool v1.0.0 // indirect
	github.com/valyala/fasthttp v1.37.1-0.20220607072126-8a320890c08d // indirect
	github.com/x448/float16 v0.8.4 // indirect
	github.com/yusufpapurcu/wmi v1.2.4 // indirect
	go.etcd.io/bbolt v1.4.0 // indirect
	golang.org/x/arch v0.18.0 // indirect
	golang.org/x/sync v0.16.0 // indirect
	golang.org/x/sys v0.34.0 // indirect
	golang.org/x/term v0.33.0 // indirect
	golang.org/x/text v0.27.0
	golang.org/x/tools v0.34.0 // indirect
	google.golang.org/api v0.169.0 // indirect
	google.golang.org/genproto/googleapis/rpc v0.0.0-20240604185151-ef581f913117 // indirect
	google.golang.org/grpc v1.66.0
	google.golang.org/protobuf v1.36.6 // indirect
	gopkg.in/asn1-ber.v1 v1.0.0-20181015200546-f715ec2f112d // indirect
	gopkg.in/natefinch/lumberjack.v2 v2.0.0 // indirect
	gopkg.in/square/go-jose.v2 v2.6.0 // indirect
	gopkg.in/yaml.v3 v3.0.1 // indirect
	lukechampine.com/blake3 v1.1.7 // indirect
)

// replace github.com/OpenListTeam/115-sdk-go => ../../OpenListTeam/115-sdk-go<|MERGE_RESOLUTION|>--- conflicted
+++ resolved
@@ -88,11 +88,7 @@
 	github.com/minio/minlz v1.0.0 // indirect
 	github.com/minio/xxml v0.0.3 // indirect
 	github.com/otiai10/mint v1.6.3 // indirect
-<<<<<<< HEAD
 	gopkg.in/go-jose/go-jose.v2 v2.6.3 // indirect
-=======
-	github.com/xo/terminfo v0.0.0-20220910002029-abceb7e1c41e // indirect
->>>>>>> 676b8cff
 )
 
 require (
