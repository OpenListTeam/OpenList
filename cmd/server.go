package cmd

import (
	"context"
	"errors"
	"fmt"
<<<<<<< HEAD
	smb2 "github.com/KirCute/go-smb2-alist/server"
=======
>>>>>>> 88abb323
	"net"
	"net/http"
	"os"
	"os/signal"
	"strconv"
	"sync"
	"syscall"
	"time"

	ftpserver "github.com/KirCute/ftpserverlib-pasvportmap"
	"github.com/KirCute/sftpd-alist"
	"github.com/alist-org/alist/v3/cmd/flags"
	"github.com/alist-org/alist/v3/internal/bootstrap"
	"github.com/alist-org/alist/v3/internal/conf"
	"github.com/alist-org/alist/v3/internal/fs"
	"github.com/alist-org/alist/v3/pkg/utils"
	"github.com/alist-org/alist/v3/server"
	"github.com/gin-gonic/gin"
	log "github.com/sirupsen/logrus"
	"github.com/spf13/cobra"
	"golang.org/x/net/http2"
	"golang.org/x/net/http2/h2c"
)

// ServerCmd represents the server command
var ServerCmd = &cobra.Command{
	Use:   "server",
	Short: "Start the server at the specified address",
	Long: `Start the server at the specified address
the address is defined in config file`,
	Run: func(cmd *cobra.Command, args []string) {
		Init()
		if conf.Conf.DelayedStart != 0 {
			utils.Log.Infof("delayed start for %d seconds", conf.Conf.DelayedStart)
			time.Sleep(time.Duration(conf.Conf.DelayedStart) * time.Second)
		}
		bootstrap.InitOfflineDownloadTools()
		bootstrap.LoadStorages()
		bootstrap.InitTaskManager()
		if !flags.Debug && !flags.Dev {
			gin.SetMode(gin.ReleaseMode)
		}
		r := gin.New()
		r.Use(gin.LoggerWithWriter(log.StandardLogger().Out), gin.RecoveryWithWriter(log.StandardLogger().Out))
		server.Init(r)
		var httpHandler http.Handler = r
		if conf.Conf.Scheme.EnableH2c {
			httpHandler = h2c.NewHandler(r, &http2.Server{})
		}
		var httpSrv, httpsSrv, unixSrv *http.Server
		if conf.Conf.Scheme.HttpPort != -1 {
			httpBase := fmt.Sprintf("%s:%d", conf.Conf.Scheme.Address, conf.Conf.Scheme.HttpPort)
			utils.Log.Infof("start HTTP server @ %s", httpBase)
			httpSrv = &http.Server{Addr: httpBase, Handler: httpHandler}
			go func() {
				err := httpSrv.ListenAndServe()
				if err != nil && !errors.Is(err, http.ErrServerClosed) {
					utils.Log.Fatalf("failed to start http: %s", err.Error())
				}
			}()
		}
		if conf.Conf.Scheme.HttpsPort != -1 {
			httpsBase := fmt.Sprintf("%s:%d", conf.Conf.Scheme.Address, conf.Conf.Scheme.HttpsPort)
			utils.Log.Infof("start HTTPS server @ %s", httpsBase)
			httpsSrv = &http.Server{Addr: httpsBase, Handler: r}
			go func() {
				err := httpsSrv.ListenAndServeTLS(conf.Conf.Scheme.CertFile, conf.Conf.Scheme.KeyFile)
				if err != nil && !errors.Is(err, http.ErrServerClosed) {
					utils.Log.Fatalf("failed to start https: %s", err.Error())
				}
			}()
		}
		if conf.Conf.Scheme.UnixFile != "" {
			utils.Log.Infof("start unix server @ %s", conf.Conf.Scheme.UnixFile)
			unixSrv = &http.Server{Handler: httpHandler}
			go func() {
				listener, err := net.Listen("unix", conf.Conf.Scheme.UnixFile)
				if err != nil {
					utils.Log.Fatalf("failed to listen unix: %+v", err)
				}
				// set socket file permission
				mode, err := strconv.ParseUint(conf.Conf.Scheme.UnixFilePerm, 8, 32)
				if err != nil {
					utils.Log.Errorf("failed to parse socket file permission: %+v", err)
				} else {
					err = os.Chmod(conf.Conf.Scheme.UnixFile, os.FileMode(mode))
					if err != nil {
						utils.Log.Errorf("failed to chmod socket file: %+v", err)
					}
				}
				err = unixSrv.Serve(listener)
				if err != nil && !errors.Is(err, http.ErrServerClosed) {
					utils.Log.Fatalf("failed to start unix: %s", err.Error())
				}
			}()
		}
		if conf.Conf.S3.Port != -1 && conf.Conf.S3.Enable {
			s3r := gin.New()
			s3r.Use(gin.LoggerWithWriter(log.StandardLogger().Out), gin.RecoveryWithWriter(log.StandardLogger().Out))
			server.InitS3(s3r)
			s3Base := fmt.Sprintf("%s:%d", conf.Conf.Scheme.Address, conf.Conf.S3.Port)
			utils.Log.Infof("start S3 server @ %s", s3Base)
			go func() {
				var err error
				if conf.Conf.S3.SSL {
					httpsSrv = &http.Server{Addr: s3Base, Handler: s3r}
					err = httpsSrv.ListenAndServeTLS(conf.Conf.Scheme.CertFile, conf.Conf.Scheme.KeyFile)
				}
				if !conf.Conf.S3.SSL {
					httpSrv = &http.Server{Addr: s3Base, Handler: s3r}
					err = httpSrv.ListenAndServe()
				}
				if err != nil && !errors.Is(err, http.ErrServerClosed) {
					utils.Log.Fatalf("failed to start s3 server: %s", err.Error())
				}
			}()
		}
		var ftpDriver *server.FtpMainDriver
		var ftpServer *ftpserver.FtpServer
		if conf.Conf.FTP.Listen != "" && conf.Conf.FTP.Enable {
			var err error
			ftpDriver, err = server.NewMainDriver()
			if err != nil {
				utils.Log.Fatalf("failed to start ftp driver: %s", err.Error())
			} else {
				utils.Log.Infof("start ftp server on %s", conf.Conf.FTP.Listen)
				go func() {
					ftpServer = ftpserver.NewFtpServer(ftpDriver)
					err = ftpServer.ListenAndServe()
					if err != nil {
						utils.Log.Fatalf("problem ftp server listening: %s", err.Error())
					}
				}()
			}
		}
		var sftpDriver *server.SftpDriver
		var sftpServer *sftpd.SftpServer
		if conf.Conf.SFTP.Listen != "" && conf.Conf.SFTP.Enable {
			var err error
			sftpDriver, err = server.NewSftpDriver()
			if err != nil {
				utils.Log.Fatalf("failed to start sftp driver: %s", err.Error())
			} else {
				utils.Log.Infof("start sftp server on %s", conf.Conf.SFTP.Listen)
				go func() {
					sftpServer = sftpd.NewSftpServer(sftpDriver)
					err = sftpServer.RunServer()
					if err != nil {
						utils.Log.Fatalf("problem sftp server listening: %s", err.Error())
					}
				}()
			}
		}
		var smbServer *smb2.Server
		if conf.Conf.SMB.Listen != "" && conf.Conf.SMB.Enable {
			var err error
			smbServer, err = server.NewSmbServer()
			if err != nil {
				utils.Log.Fatalf("failed to start smb server: %s", err.Error())
			} else {
				utils.Log.Infof("start smb server on %s", conf.Conf.SMB.Listen)
				go func() {
					err = smbServer.Serve(conf.Conf.SMB.Listen)
					if err != nil {
						utils.Log.Fatalf("problem smb server listening: %s", err.Error())
					}
				}()
			}
		}
		// Wait for interrupt signal to gracefully shutdown the server with
		// a timeout of 1 second.
		quit := make(chan os.Signal, 1)
		// kill (no param) default send syscanll.SIGTERM
		// kill -2 is syscall.SIGINT
		// kill -9 is syscall. SIGKILL but can"t be catch, so don't need add it
		signal.Notify(quit, syscall.SIGINT, syscall.SIGTERM)
		<-quit
		utils.Log.Println("Shutdown server...")
		fs.ArchiveContentUploadTaskManager.RemoveAll()
		Release()
		ctx, cancel := context.WithTimeout(context.Background(), 1*time.Second)
		defer cancel()
		var wg sync.WaitGroup
		if conf.Conf.Scheme.HttpPort != -1 {
			wg.Add(1)
			go func() {
				defer wg.Done()
				if err := httpSrv.Shutdown(ctx); err != nil {
					utils.Log.Fatal("HTTP server shutdown err: ", err)
				}
			}()
		}
		if conf.Conf.Scheme.HttpsPort != -1 {
			wg.Add(1)
			go func() {
				defer wg.Done()
				if err := httpsSrv.Shutdown(ctx); err != nil {
					utils.Log.Fatal("HTTPS server shutdown err: ", err)
				}
			}()
		}
		if conf.Conf.Scheme.UnixFile != "" {
			wg.Add(1)
			go func() {
				defer wg.Done()
				if err := unixSrv.Shutdown(ctx); err != nil {
					utils.Log.Fatal("Unix server shutdown err: ", err)
				}
			}()
		}
		if conf.Conf.FTP.Listen != "" && conf.Conf.FTP.Enable && ftpServer != nil && ftpDriver != nil {
			wg.Add(1)
			go func() {
				defer wg.Done()
				ftpDriver.Stop()
				if err := ftpServer.Stop(); err != nil {
					utils.Log.Fatal("FTP server shutdown err: ", err)
				}
			}()
		}
		if conf.Conf.SFTP.Listen != "" && conf.Conf.SFTP.Enable && sftpServer != nil && sftpDriver != nil {
			wg.Add(1)
			go func() {
				defer wg.Done()
				if err := sftpServer.Close(); err != nil {
					utils.Log.Fatal("SFTP server shutdown err: ", err)
				}
			}()
		}
		if conf.Conf.SMB.Listen != "" && conf.Conf.SMB.Enable && smbServer != nil {
			wg.Add(1)
			go func() {
				defer wg.Done()
				smbServer.Shutdown()
			}()
		}
		wg.Wait()
		utils.Log.Println("Server exit")
	},
}

func init() {
	RootCmd.AddCommand(ServerCmd)

	// Here you will define your flags and configuration settings.

	// Cobra supports Persistent Flags which will work for this command
	// and all subcommands, e.g.:
	// serverCmd.PersistentFlags().String("foo", "", "A help for foo")

	// Cobra supports local flags which will only run when this command
	// is called directly, e.g.:
	// serverCmd.Flags().BoolP("toggle", "t", false, "Help message for toggle")
}

// OutAlistInit 暴露用于外部启动server的函数
func OutAlistInit() {
	var (
		cmd  *cobra.Command
		args []string
	)
	ServerCmd.Run(cmd, args)
}<|MERGE_RESOLUTION|>--- conflicted
+++ resolved
@@ -4,10 +4,6 @@
 	"context"
 	"errors"
 	"fmt"
-<<<<<<< HEAD
-	smb2 "github.com/KirCute/go-smb2-alist/server"
-=======
->>>>>>> 88abb323
 	"net"
 	"net/http"
 	"os"
@@ -18,6 +14,7 @@
 	"time"
 
 	ftpserver "github.com/KirCute/ftpserverlib-pasvportmap"
+	smb2 "github.com/KirCute/go-smb2-alist/server"
 	"github.com/KirCute/sftpd-alist"
 	"github.com/alist-org/alist/v3/cmd/flags"
 	"github.com/alist-org/alist/v3/internal/bootstrap"
@@ -241,7 +238,9 @@
 			wg.Add(1)
 			go func() {
 				defer wg.Done()
-				smbServer.Shutdown()
+				if err := smbServer.Shutdown(); err != nil {
+					utils.Log.Fatal("SMB server shutdown err: ", err)
+				}
 			}()
 		}
 		wg.Wait()
