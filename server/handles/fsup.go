--- conflicted
+++ resolved
@@ -250,19 +250,12 @@
 
 	storage := c.Request.Context().Value(conf.StorageKey).(driver.Driver)
 	path := c.Request.Context().Value(conf.PathKey).(string)
-<<<<<<< HEAD
-	fullPath := utils.FixAndCleanPath(stdpath.Join(path, req.Name))
-	if res, _ := fs.Get(c.Request.Context(), fullPath, &fs.GetArgs{NoLog: true}); res != nil && !req.Overwrite {
-		common.ErrorStrResp(c, "file exists", 403)
-		return
-=======
 	if !req.Overwrite {
 		fullPath := utils.FixAndCleanPath(stdpath.Join(path, req.Name))
 		if res, _ := fs.Get(c.Request.Context(), fullPath, &fs.GetArgs{NoLog: true}); res != nil {
 			common.ErrorStrResp(c, "file exists", 403)
 			return
 		}
->>>>>>> bfdf98f7
 	}
 
 	res, err := fs.Preup(c.Request.Context(), storage, path, req)
