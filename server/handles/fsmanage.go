package handles

import (
	"fmt"
	stdpath "path"
	"strings"

	"github.com/OpenListTeam/OpenList/v4/internal/conf"
	"github.com/OpenListTeam/OpenList/v4/internal/task"

	"github.com/OpenListTeam/OpenList/v4/internal/errs"
	"github.com/OpenListTeam/OpenList/v4/internal/fs"
	"github.com/OpenListTeam/OpenList/v4/internal/model"
	"github.com/OpenListTeam/OpenList/v4/internal/op"
	"github.com/OpenListTeam/OpenList/v4/internal/sign"
	"github.com/OpenListTeam/OpenList/v4/pkg/generic"
	"github.com/OpenListTeam/OpenList/v4/pkg/utils"
	"github.com/OpenListTeam/OpenList/v4/server/common"
	"github.com/gin-gonic/gin"
	"github.com/pkg/errors"
)

type MkdirOrLinkReq struct {
	Path string `json:"path" form:"path"`
}

func FsMkdir(c *gin.Context) {
	var req MkdirOrLinkReq
	if err := c.ShouldBind(&req); err != nil {
		common.ErrorResp(c, err, 400)
		return
	}
	user := c.Request.Context().Value(conf.UserKey).(*model.User)
	reqPath, err := user.JoinPath(req.Path)
	if err != nil {
		common.ErrorResp(c, err, 403)
		return
	}
	if !user.CanWrite() {
		meta, err := op.GetNearestMeta(stdpath.Dir(reqPath))
		if err != nil {
			if !errors.Is(errors.Cause(err), errs.MetaNotFound) {
				common.ErrorResp(c, err, 500, true)
				return
			}
		}
		if !common.CanWrite(meta, reqPath) {
			common.ErrorResp(c, errs.PermissionDenied, 403)
			return
		}
	}
	if err := fs.MakeDir(c.Request.Context(), reqPath); err != nil {
		common.ErrorResp(c, err, 500)
		return
	}
	common.SuccessResp(c)
}

type MoveCopyReq struct {
	SrcDir       string   `json:"src_dir"`
	DstDir       string   `json:"dst_dir"`
	Names        []string `json:"names"`
	Overwrite    bool     `json:"overwrite"`
	SkipExisting bool     `json:"skip_existing"`
	Merge        bool     `json:"merge"`
}

func FsMove(c *gin.Context) {
	var req MoveCopyReq
	if err := c.ShouldBind(&req); err != nil {
		common.ErrorResp(c, err, 400)
		return
	}
	if len(req.Names) == 0 {
		common.ErrorStrResp(c, "Empty file names", 400)
		return
	}
	user := c.Request.Context().Value(conf.UserKey).(*model.User)
	if !user.CanMove() {
		common.ErrorResp(c, errs.PermissionDenied, 403)
		return
	}
	srcDir, err := user.JoinPath(req.SrcDir)
	if err != nil {
		common.ErrorResp(c, err, 403)
		return
	}
	dstDir, err := user.JoinPath(req.DstDir)
	if err != nil {
		common.ErrorResp(c, err, 403)
		return
	}

	var validNames []string
	if !req.Overwrite {

		// Previously, the existence check was done via the Get() method, which could trigger multiple API calls.
		// If the target driver does not implement Get(), it would fallback to a List operation.
		// When the target folder is empty, the cache mechanism cannot take effect, leading to a large number of List requests.
		// The more files being operated on, the more requests are sent, resulting in very long response times.
		// Therefore, we directly retrieve all files under the target folder to perform the existence check.
		dstDirFiles, err1 := fs.List(c.Request.Context(), dstDir, &fs.ListArgs{NoLog: true})
		if err1 != nil {
			common.ErrorResp(c, err1, 500)
			return
		}

		nameSet := make(map[string]bool)
		for _, file := range dstDirFiles {
			nameSet[file.GetName()] = true
		}

		for _, name := range req.Names {
<<<<<<< HEAD
			if nameSet[name] {
=======
			if res, _ := fs.Get(c.Request.Context(), stdpath.Join(dstDir, name), &fs.GetArgs{NoLog: true}); res != nil && !req.SkipExisting {
>>>>>>> b22e2110
				common.ErrorStrResp(c, fmt.Sprintf("file [%s] exists", name), 403)
				return
			} else if res == nil {
				validNames = append(validNames, name)
			}
		}
	} else {
		validNames = req.Names
	}

	batchMove, err := fs.BatchMove(c.Request.Context(), req.SrcDir, req.DstDir, req.Names)
	if err != nil && !errors.Is(errs.NotImplement, err) {
		common.ErrorResp(c, err, 500)
		return
	} else if batchMove {
		common.SuccessResp(c, gin.H{
			"message": "Move operations completed immediately",
		})
		return
	}

	// Create all tasks immediately without any synchronous validation
	// All validation will be done asynchronously in the background
	var addedTasks []task.TaskExtensionInfo
	for i, name := range validNames {
		t, err := fs.Move(c.Request.Context(), stdpath.Join(srcDir, name), dstDir, len(validNames) > i+1)
		if t != nil {
			addedTasks = append(addedTasks, t)
		}
		if err != nil {
			common.ErrorResp(c, err, 500)
			return
		}
	}

	// Return immediately with task information
	if len(addedTasks) > 0 {
		common.SuccessResp(c, gin.H{
			"message": fmt.Sprintf("Successfully created %d move task(s)", len(addedTasks)),
			"tasks":   getTaskInfos(addedTasks),
		})
	} else {
		common.SuccessResp(c, gin.H{
			"message": "Move operations completed immediately",
		})
	}
}

func FsCopy(c *gin.Context) {
	var req MoveCopyReq
	if err := c.ShouldBind(&req); err != nil {
		common.ErrorResp(c, err, 400)
		return
	}
	if len(req.Names) == 0 {
		common.ErrorStrResp(c, "Empty file names", 400)
		return
	}
	user := c.Request.Context().Value(conf.UserKey).(*model.User)
	if !user.CanCopy() {
		common.ErrorResp(c, errs.PermissionDenied, 403)
		return
	}
	srcDir, err := user.JoinPath(req.SrcDir)
	if err != nil {
		common.ErrorResp(c, err, 403)
		return
	}
	dstDir, err := user.JoinPath(req.DstDir)
	if err != nil {
		common.ErrorResp(c, err, 403)
		return
	}

	var validNames []string
	if !req.Overwrite {

		dstDirFiles, err1 := fs.List(c.Request.Context(), dstDir, &fs.ListArgs{NoLog: true})
		if err1 != nil {
			common.ErrorResp(c, err1, 500)
			return
		}

		nameSet := make(map[string]bool)
		for _, file := range dstDirFiles {
			nameSet[file.GetName()] = true
		}

		for _, name := range req.Names {
<<<<<<< HEAD
			if nameSet[name] {
				common.ErrorStrResp(c, fmt.Sprintf("file [%s] exists", name), 403)
				return
=======
			if res, _ := fs.Get(c.Request.Context(), stdpath.Join(dstDir, name), &fs.GetArgs{NoLog: true}); res != nil {
				if !req.SkipExisting && !req.Merge {
					common.ErrorStrResp(c, fmt.Sprintf("file [%s] exists", name), 403)
					return
				} else if req.Merge && res.IsDir() {
					validNames = append(validNames, name)
				}
			} else {
				validNames = append(validNames, name)
>>>>>>> b22e2110
			}
		}
	} else {
		validNames = req.Names
	}

	batchCopy, err := fs.BatchCopy(c.Request.Context(), req.SrcDir, req.DstDir, req.Names)
	if err != nil && !errors.Is(errs.NotImplement, err) {
		common.ErrorResp(c, err, 500)
	} else if batchCopy {
		common.SuccessResp(c, gin.H{
			"message": "Copy operations completed immediately",
		})
		return
	}

	// Create all tasks immediately without any synchronous validation
	// All validation will be done asynchronously in the background
	var addedTasks []task.TaskExtensionInfo
	for i, name := range validNames {
		var t task.TaskExtensionInfo
		if req.Merge {
			t, err = fs.Merge(c.Request.Context(), stdpath.Join(srcDir, name), dstDir, len(validNames) > i+1)
		} else {
			t, err = fs.Copy(c.Request.Context(), stdpath.Join(srcDir, name), dstDir, len(validNames) > i+1)
		}
		if t != nil {
			addedTasks = append(addedTasks, t)
		}
		if err != nil {
			common.ErrorResp(c, err, 500)
			return
		}
	}

	// Return immediately with task information
	if len(addedTasks) > 0 {
		common.SuccessResp(c, gin.H{
			"message": fmt.Sprintf("Successfully created %d copy task(s)", len(addedTasks)),
			"tasks":   getTaskInfos(addedTasks),
		})
	} else {
		common.SuccessResp(c, gin.H{
			"message": "Copy operations completed immediately",
		})
	}
}

type RenameReq struct {
	Path      string `json:"path"`
	Name      string `json:"name"`
	Overwrite bool   `json:"overwrite"`
}

func FsRename(c *gin.Context) {
	var req RenameReq
	if err := c.ShouldBind(&req); err != nil {
		common.ErrorResp(c, err, 400)
		return
	}
	user := c.Request.Context().Value(conf.UserKey).(*model.User)
	if !user.CanRename() {
		common.ErrorResp(c, errs.PermissionDenied, 403)
		return
	}
	reqPath, err := user.JoinPath(req.Path)
	if err == nil {
		err = checkRelativePath(req.Name)
	}
	if err != nil {
		common.ErrorResp(c, err, 403)
		return
	}
	if !req.Overwrite {
		dstPath := stdpath.Join(stdpath.Dir(reqPath), req.Name)
		if dstPath != reqPath {
			if res, _ := fs.Get(c.Request.Context(), dstPath, &fs.GetArgs{NoLog: true}); res != nil {
				common.ErrorStrResp(c, fmt.Sprintf("file [%s] exists", req.Name), 403)
				return
			}
		}
	}
	if err := fs.Rename(c.Request.Context(), reqPath, req.Name); err != nil {
		common.ErrorResp(c, err, 500)
		return
	}
	common.SuccessResp(c)
}

func checkRelativePath(path string) error {
	if strings.ContainsAny(path, "/\\") || path == "" || path == "." || path == ".." {
		return errs.RelativePath
	}
	return nil
}

type RemoveReq struct {
	Dir   string   `json:"dir"`
	Names []string `json:"names"`
}

func FsRemove(c *gin.Context) {
	var req RemoveReq
	if err := c.ShouldBind(&req); err != nil {
		common.ErrorResp(c, err, 400)
		return
	}
	if len(req.Names) == 0 {
		common.ErrorStrResp(c, "Empty file names", 400)
		return
	}
	user := c.Request.Context().Value(conf.UserKey).(*model.User)
	if !user.CanRemove() {
		common.ErrorResp(c, errs.PermissionDenied, 403)
		return
	}
	reqDir, err := user.JoinPath(req.Dir)
	if err != nil {
		common.ErrorResp(c, err, 403)
		return
	}

	batchRemove, err := fs.BatchRemove(c, reqDir, req.Names)
	if err != nil && !errors.Is(errs.NotImplement, err) {
		common.ErrorResp(c, err, 500)
		return
	} else if batchRemove {
		common.SuccessResp(c, gin.H{
			"message": "Remove operations completed immediately",
		})
		return
	}

	for _, name := range req.Names {
		err := fs.Remove(c.Request.Context(), stdpath.Join(reqDir, name))
		if err != nil {
			common.ErrorResp(c, err, 500)
			return
		}
	}
	//fs.ClearCache(req.Dir)
	common.SuccessResp(c)
}

type RemoveEmptyDirectoryReq struct {
	SrcDir string `json:"src_dir"`
}

func FsRemoveEmptyDirectory(c *gin.Context) {
	var req RemoveEmptyDirectoryReq
	if err := c.ShouldBind(&req); err != nil {
		common.ErrorResp(c, err, 400)
		return
	}

	user := c.Request.Context().Value(conf.UserKey).(*model.User)
	if !user.CanRemove() {
		common.ErrorResp(c, errs.PermissionDenied, 403)
		return
	}
	srcDir, err := user.JoinPath(req.SrcDir)
	if err != nil {
		common.ErrorResp(c, err, 403)
		return
	}

	meta, err := op.GetNearestMeta(srcDir)
	if err != nil {
		if !errors.Is(errors.Cause(err), errs.MetaNotFound) {
			common.ErrorResp(c, err, 500, true)
			return
		}
	}
	common.GinWithValue(c, conf.MetaKey, meta)

	rootFiles, err := fs.List(c.Request.Context(), srcDir, &fs.ListArgs{})
	if err != nil {
		common.ErrorResp(c, err, 500)
		return
	}

	// record the file path
	filePathMap := make(map[model.Obj]string)
	// record the parent file
	fileParentMap := make(map[model.Obj]model.Obj)
	// removing files
	removingFiles := generic.NewQueue[model.Obj]()
	// removed files
	removedFiles := make(map[string]bool)
	for _, file := range rootFiles {
		if !file.IsDir() {
			continue
		}
		removingFiles.Push(file)
		filePathMap[file] = srcDir
	}

	for !removingFiles.IsEmpty() {

		removingFile := removingFiles.Pop()
		removingFilePath := fmt.Sprintf("%s/%s", filePathMap[removingFile], removingFile.GetName())

		if removedFiles[removingFilePath] {
			continue
		}

		subFiles, err := fs.List(c.Request.Context(), removingFilePath, &fs.ListArgs{Refresh: true})
		if err != nil {
			common.ErrorResp(c, err, 500)
			return
		}

		if len(subFiles) == 0 {
			// remove empty directory
			err = fs.Remove(c.Request.Context(), removingFilePath)
			removedFiles[removingFilePath] = true
			if err != nil {
				common.ErrorResp(c, err, 500)
				return
			}
			// recheck parent folder
			parentFile, exist := fileParentMap[removingFile]
			if exist {
				removingFiles.Push(parentFile)
			}

		} else {
			// recursive remove
			for _, subFile := range subFiles {
				if !subFile.IsDir() {
					continue
				}
				removingFiles.Push(subFile)
				filePathMap[subFile] = removingFilePath
				fileParentMap[subFile] = removingFile
			}
		}

	}

	common.SuccessResp(c)
}

// Link return real link, just for proxy program, it may contain cookie, so just allowed for admin
func Link(c *gin.Context) {
	var req MkdirOrLinkReq
	if err := c.ShouldBind(&req); err != nil {
		common.ErrorResp(c, err, 400)
		return
	}
	//user := c.Request.Context().Value(conf.UserKey).(*model.User)
	//rawPath := stdpath.Join(user.BasePath, req.Path)
	// why need not join base_path? because it's always the full path
	rawPath := req.Path
	storage, err := fs.GetStorage(rawPath, &fs.GetStoragesArgs{})
	if err != nil {
		common.ErrorResp(c, err, 500)
		return
	}
	if storage.Config().NoLinkURL {
		common.SuccessResp(c, model.Link{
			URL: fmt.Sprintf("%s/p%s?d&sign=%s",
				common.GetApiUrl(c),
				utils.EncodePath(rawPath, true),
				sign.Sign(rawPath)),
		})
		return
	}
	link, _, err := fs.Link(c.Request.Context(), rawPath, model.LinkArgs{IP: c.ClientIP(), Header: c.Request.Header, Redirect: true})
	if err != nil {
		common.ErrorResp(c, err, 500)
		return
	}
	defer link.Close()
	common.SuccessResp(c, link)
}<|MERGE_RESOLUTION|>--- conflicted
+++ resolved
@@ -111,14 +111,10 @@
 		}
 
 		for _, name := range req.Names {
-<<<<<<< HEAD
-			if nameSet[name] {
-=======
-			if res, _ := fs.Get(c.Request.Context(), stdpath.Join(dstDir, name), &fs.GetArgs{NoLog: true}); res != nil && !req.SkipExisting {
->>>>>>> b22e2110
+			if nameSet[name] && !req.SkipExisting {
 				common.ErrorStrResp(c, fmt.Sprintf("file [%s] exists", name), 403)
 				return
-			} else if res == nil {
+			} else if !nameSet[name] {
 				validNames = append(validNames, name)
 			}
 		}
@@ -126,7 +122,14 @@
 		validNames = req.Names
 	}
 
-	batchMove, err := fs.BatchMove(c.Request.Context(), req.SrcDir, req.DstDir, req.Names)
+	if len(validNames) == 0 {
+		common.SuccessResp(c, gin.H{
+			"message": "Move operations completed immediately",
+		})
+		return
+	}
+
+	batchMove, err := fs.BatchMove(c.Request.Context(), req.SrcDir, req.DstDir, validNames)
 	if err != nil && !errors.Is(errs.NotImplement, err) {
 		common.ErrorResp(c, err, 500)
 		return
@@ -199,34 +202,35 @@
 			return
 		}
 
-		nameSet := make(map[string]bool)
+		nameSet := make(map[string]model.Obj)
 		for _, file := range dstDirFiles {
-			nameSet[file.GetName()] = true
+			nameSet[file.GetName()] = file
 		}
 
 		for _, name := range req.Names {
-<<<<<<< HEAD
-			if nameSet[name] {
-				common.ErrorStrResp(c, fmt.Sprintf("file [%s] exists", name), 403)
-				return
-=======
-			if res, _ := fs.Get(c.Request.Context(), stdpath.Join(dstDir, name), &fs.GetArgs{NoLog: true}); res != nil {
+			if existFile, ok := nameSet[name]; ok {
 				if !req.SkipExisting && !req.Merge {
 					common.ErrorStrResp(c, fmt.Sprintf("file [%s] exists", name), 403)
 					return
-				} else if req.Merge && res.IsDir() {
+				} else if req.Merge && existFile.IsDir() {
 					validNames = append(validNames, name)
 				}
 			} else {
 				validNames = append(validNames, name)
->>>>>>> b22e2110
 			}
 		}
 	} else {
 		validNames = req.Names
 	}
 
-	batchCopy, err := fs.BatchCopy(c.Request.Context(), req.SrcDir, req.DstDir, req.Names)
+	if len(validNames) == 0 {
+		common.SuccessResp(c, gin.H{
+			"message": "Copy operations completed immediately",
+		})
+		return
+	}
+
+	batchCopy, err := fs.BatchCopy(c.Request.Context(), req.SrcDir, req.DstDir, validNames)
 	if err != nil && !errors.Is(errs.NotImplement, err) {
 		common.ErrorResp(c, err, 500)
 	} else if batchCopy {
